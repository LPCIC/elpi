(* elpi: embedded lambda prolog interpreter                                  *)
(* license: GNU Lesser General Public License Version 2.1 or later           *)
(* ------------------------------------------------------------------------- *)

(*
build: bl=0.517913 l=0.583841        
scan: bl=0.025057 l=0.020488

base: 0.011125                       
extend: 1.322639
query: 0.000045
optimize: 0.000187
ok
exec: 0.000044
*)

module Array = struct

  type 'a t = 'a data ref

  and 'a data =
    | Array of 'a array
    | Diff of int * 'a * 'a t
    [@@deriving show]
  
  let empty () = ref @@ Array [||]

  let make n v =
    ref (Array (Array.make n v))
  
  let init n f =
    ref (Array (Array.init n f))
  
  (* `reroot t` ensures that `t` becomes an `Array` node.
      This is written in CPS to avoid any stack overflow. *)
  let rec rerootk t k = match !t with
    | Array _ -> k ()
    | Diff (i, v, t') ->
        rerootk t' (fun () ->
            (match !t' with
       | Array a as n ->
           let v' = a.(i) in
           a.(i) <- v;
           t := n;
           t' := Diff (i, v', t)
       | Diff _ -> assert false
            );
            k()
          )
  
  let reroot t = rerootk t (fun () -> ())

  let extend len t a =
    let data = reroot t; match ! t with Array x -> x | Diff _ -> assert false in
    let newdata = Array.make (2*(max 1 len)) a in
    if len > 0 then
      Array.blit data 0 newdata 0 len;
    ref @@ Array newdata

  let get t i =
    match !t with
    | Array a ->
        a.(i)
    | Diff _ ->
        reroot t;
        (match !t with Array a -> a.(i) | Diff _ -> assert false)
  
  let set t i v =
    reroot t;
    match !t with
    | Array a as n ->
        let old = a.(i) in
        if old == v then
    t
        else (
    a.(i) <- v;
    let res = ref n in
    t := Diff (i, old, res);
    res
        )
    | Diff _ ->
        assert false

  let shift_right t i len =
    let rec shift t j =
      if j < i then t
      else shift (set t (j+1) (get t j)) (j-1)
    in
      shift t (i+len-1)

<<<<<<< HEAD

  let shift_left1 t i len =
    let rec shift t j =
      if i = len-1 then t
      else shift (set t j (get t (j+1))) (i+1)
=======
  let shift_left t i len =
    let rec shift t j =
      if j = len then t
      else shift (set t j (get t (j+1))) (j + 1)
>>>>>>> ea1b3f6d
    in
      shift t i

  let rec length t = match !t with Diff(_,_,x) -> length x | Array a -> Array.length a

  let of_list l = ref @@ Array (Array.of_list l)
end

type 'a t =
  | BArray of { len : int; data : 'a Array.t }
  | BCons of 'a * 'a t
  [@@deriving show]

  (* | UndoRcons of { old_tail : 'a data; next : 'a t }
  | UndoInsert of { old_before : 'a data; old_after : 'a data; next : 'a t } *)
(* and 'a t = 'a data ref *)

let pp_pointer fmt x = Format.fprintf fmt "%x" (Obj.magic x land 0xffffff)
(* let rec pp pp_a fmt = function
  | BArray -> Format.fprintf fmt "[]"
  | BCons { head; tail; last } as x ->
      Format.fprintf fmt "[self %a, tail %a, last %a] %a :: "
        pp_pointer x
        pp_pointer tail
        pp_pointer last
        pp_a head;
      pp pp_a fmt tail *)
  (* | UndoRcons { old_tail; next } -> Format.fprintf fmt "UndoRcons %a :: " pp_pointer old_tail ; pp pp_a fmt next
  | UndoInsert { old_before; old_after; next } -> Format.fprintf fmt "UndoInsert %a - %a :: " pp_pointer old_before pp_pointer old_after; pp pp_a fmt next *)

(* let show pp_a x = Format.asprintf "%a" (pp pp_a) x *)

let empty () = BArray { len = 0; data = Array.empty () }

let extendk len data a k =
  let newdata = Array.extend len data a in
  BArray { len = len + 1; data = k newdata }
let extend len data a = extendk len data a (fun x -> x)
  
let cons head tail = BCons(head,tail)

let rec rcons elt l =
  match l with
  | BCons(x,xs) -> BCons(x,rcons elt xs)
  | BArray { len; data } when len < Array.length data -> BArray { len = len + 1; data = Array.set data len elt }
  | BArray { len; data } -> extend len data elt

let rec remove f = function
  | BCons (head,tail) when f head -> tail
  | BCons (head, tail) -> BCons (head, remove f tail)
  | BArray { len; data } as a ->
      let rec aux i =
        if i < len then
          if f data.(i) then
            BArray { len = len - 1; data = Array.shift_left1 data i len }
          else aux (i+1)
        else 
          a
      in
        aux 0
let rec remove f = function
  | BCons (head,tail) when f head -> tail
  | BCons (head, tail) -> BCons (head, remove f tail)
  | BArray { len; data } as a ->
      let rec aux i =
        if i < len then
          if f data.(i) then BArray { len = len-1; data = Array.shift_left data i len }
          else aux (i+1)
        else 
          a (* bleah *)
      in
        aux 0

let rec insert f x = function
  | BCons (head, tail) when f head <= 0 -> BCons (head, BCons(x,tail))
  | BCons (head, tail) -> BCons (head, insert f x tail)
  | BArray { len; data } ->
    let rec aux i =
      if i < len then
        if f data.(i) > 0 then
          if len < Array.length data then begin
            let data = Array.shift_right data i (len-i) in
            BArray { len = len + 1; data = Array.set data i x }
          end else
            extendk len data x (fun data ->
              let data = Array.shift_right data i (len-i) in
              Array.set data i x)
        else
          aux (i+1)
      else
          if len < Array.length data then begin
            BArray { len = len + 1; data = Array.set data len x }
          end else
            extendk len data x (fun data -> Array.set data len x)

    in
      aux 0
          
let rec commit = function
  | BCons(x,xs) -> x :: commit xs
  | BArray { len; data } ->
      let[@tail_mod_cons] rec aux i =
        if i = len then []
        else data.(i) :: aux (i+1)
      in
        aux 0

type 'a scan = 'a t * int
let to_scan x = x, 0
let is_empty (x,n) =
  match x with
  | BArray { len } -> len = n
  | BCons _ -> false

let next (x,n) =
  match x with
  | BArray { len; data } -> assert(n < len); data.(n), (x,n+1)
  | BCons (a,xs) -> a, (xs,n)

let to_list (x,n) =
  if n = 0 then commit x else
  match x with
  | BCons _ -> assert false
  | BArray { len; data } ->
    let[@tail_mod_cons] rec aux i =
      if i = len then []
      else data.(i) :: aux (i+1)
    in
    aux n

let of_list l = let data = Array.of_list l in BArray { len = Array.length data; data }, 0

let length (x,i) =
  let rec aux i = function
    | BCons (_,l) -> aux (i+1) l
    | BArray { len } -> i + len
  in
  aux (-i) x<|MERGE_RESOLUTION|>--- conflicted
+++ resolved
@@ -88,18 +88,10 @@
     in
       shift t (i+len-1)
 
-<<<<<<< HEAD
-
-  let shift_left1 t i len =
-    let rec shift t j =
-      if i = len-1 then t
-      else shift (set t j (get t (j+1))) (i+1)
-=======
   let shift_left t i len =
     let rec shift t j =
-      if j = len then t
+      if j = len-1 then t
       else shift (set t j (get t (j+1))) (j + 1)
->>>>>>> ea1b3f6d
     in
       shift t i
 
@@ -147,19 +139,19 @@
   | BArray { len; data } when len < Array.length data -> BArray { len = len + 1; data = Array.set data len elt }
   | BArray { len; data } -> extend len data elt
 
-let rec remove f = function
-  | BCons (head,tail) when f head -> tail
-  | BCons (head, tail) -> BCons (head, remove f tail)
+let rec replace f x = function
+  | BCons (head,tail) when f head -> BCons(x,tail)
+  | BCons (head, tail) -> BCons (head, replace f x tail)
   | BArray { len; data } as a ->
       let rec aux i =
         if i < len then
-          if f data.(i) then
-            BArray { len = len - 1; data = Array.shift_left1 data i len }
+          if f data.(i) then BArray { len; data = Array.set data i x }
           else aux (i+1)
-        else 
+        else
           a
       in
         aux 0
+
 let rec remove f = function
   | BCons (head,tail) when f head -> tail
   | BCons (head, tail) -> BCons (head, remove f tail)
@@ -169,7 +161,7 @@
           if f data.(i) then BArray { len = len-1; data = Array.shift_left data i len }
           else aux (i+1)
         else 
-          a (* bleah *)
+          a
       in
         aux 0
 
