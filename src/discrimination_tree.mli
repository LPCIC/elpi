type cell
module Path : sig
  type t
  val pp : Format.formatter -> t -> unit
  val get : t -> int -> cell
  type builder
  val make : int -> cell -> builder
  val emit : builder -> cell -> unit
  val stop : builder -> t
  val of_list : cell list -> t
end

val mkConstant : safe:bool -> data:int -> arity:int -> cell
val mkPrimitive : Elpi_util.Util.CData.t -> cell
val mkVariable : cell
val mkLam : cell
val mkInputMode : cell
val mkOutputMode : cell
val mkListTailVariable : cell
val mkListHead : cell
val mkListEnd : cell
val mkPathEnd : cell

type 'a t

(** [index dt path value ~time] returns a new discrimination tree starting from [dt]
      where [value] is added wrt its [path]. [~time] is used as a priority
      marker between two rules.

    A rule with a given [~time] has higher priority on other rules with lower [~time]

    @note: in the elpi runtime, there are no two rule having the same [~time]
*)
val index : 'a t -> Path.t -> 'a -> 'a t

val max_path : 'a t -> int
val max_depths : 'a t -> int array

val empty_dt : 'b list -> 'a t

(** [retrive path dt] Retrives all values in a discrimination tree [dt] from a given path [p].

  The retrival algorithm performs a light unification between [p] and the 
  nodes in the discrimination tree. This light unification takes care of
  unification variables that can be either in the path or in the nodes of [dt]

  The returned list of values are sorted wrt to the order in which values are
  added in the tree: given two rules r_1 and r_2 with same path, if r_1
  has been added at time [t] and r_2 been added at time [t+1] then
  r_2 will appear before r_1 in the final result
*)
val retrieve : ('a -> 'a -> int) -> Path.t -> 'a t -> 'a Bl.scan

<<<<<<< HEAD
val remove : ('a -> bool) -> 'a t -> 'a t
=======
val replace : ('a -> bool) -> 'a -> 'a t -> 'a t
val remove  : ('a -> bool) -> 'a t -> 'a t
>>>>>>> ea1b3f6d

(***********************************************************)
(* Printers                                                *)
(***********************************************************)

val pp_cell : Format.formatter -> cell -> unit
val show_cell : cell -> string

val pp : (Format.formatter -> 'a -> unit) -> Format.formatter -> 'a t -> unit
val show : (Format.formatter -> 'a -> unit) -> 'a t -> string

(***********************************************************)
(* Internal stuff used mainly for unit tests               *)
(***********************************************************)

module Internal: sig
  val kConstant : int
  val kPrimitive : int
  val kVariable : int
  val kOther : int

  val k_of : cell -> int
  val arity_of : cell -> int
  val data_of : cell -> int

  val isVariable : cell -> bool
  val isLam : cell -> bool
  val isInput : cell -> bool
  val isOutput : cell -> bool
  val isListHead : cell -> bool
  val isListEnd : cell -> bool
  val isListTailVariable : cell -> bool
  val isPathEnd : cell -> bool
end<|MERGE_RESOLUTION|>--- conflicted
+++ resolved
@@ -51,12 +51,8 @@
 *)
 val retrieve : ('a -> 'a -> int) -> Path.t -> 'a t -> 'a Bl.scan
 
-<<<<<<< HEAD
-val remove : ('a -> bool) -> 'a t -> 'a t
-=======
 val replace : ('a -> bool) -> 'a -> 'a t -> 'a t
 val remove  : ('a -> bool) -> 'a t -> 'a t
->>>>>>> ea1b3f6d
 
 (***********************************************************)
 (* Printers                                                *)
