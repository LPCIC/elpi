(* elpi: embedded lambda prolog interpreter                                  *)
(* license: GNU Lesser General Public License Version 2.1 or later           *)
(* ------------------------------------------------------------------------- *)

open Elpi_util
open Elpi_parser

open Util
module F = Ast.Func
module R = Runtime_trace_off
module D = Data

exception CompileError of Loc.t option * string

let error ?loc msg = raise (CompileError(loc,msg))

type flags = {
  defined_variables : StrSet.t;
  print_passes : bool;
  print_units : bool;
}
[@@deriving show]

let default_flags = {
  defined_variables = StrSet.empty;
  print_passes = false;
  print_units = false;
}

let parser : (module Parse.Parser) option D.State.component = D.State.declare
  ~descriptor:D.elpi_state_descriptor
  ~name:"elpi:parser"
  ~pp:(fun fmt _ -> Format.fprintf fmt "<parser>")
  ~clause_compilation_is_over:(fun x -> x)
  ~goal_compilation_begins:(fun x -> x)
  ~goal_compilation_is_over:(fun ~args:_ x -> Some x)
  ~compilation_is_over:(fun x -> Some x)
  ~execution_is_over:(fun _ -> None)
  ~init:(fun () -> None)

let rec filter_if ({ defined_variables } as flags) proj = function
  | [] -> []
  | c :: rest ->
    match proj c with
    | None -> c :: filter_if flags proj rest
    | Some e when StrSet.mem e defined_variables -> c :: filter_if flags proj rest
    | Some _ -> filter_if flags proj rest

(* Symbol table of a compilation unit (part of the compiler state).

   The initial value is taken from Data.Global_symbols, then both global
   names and local ones are allocated (hashconsed) in this table.

   Given a two symbols table (base and second) we can obtain a new one
   (updated base) via [build_shift] that contains the union of the symbols
   and a relocation to be applied to a program that lives in the second table.
   The code applying the shift is also supposed to re-hashcons and recognize
   builtins.
*)
module Symbols : sig

  (* Compilation phase *)
  val allocate_global_symbol     : D.State.t -> F.t -> D.State.t * (D.constant * D.term)
  val allocate_global_symbol_str : D.State.t -> string -> D.State.t * D.constant
  val allocate_Arg_symbol        : D.State.t -> int -> D.State.t * D.constant
  val allocate_bound_symbol      : D.State.t -> int -> D.State.t * D.term
  val get_global_or_allocate_bound_symbol : D.State.t -> int -> D.State.t * D.term
  val get_canonical              : D.State.t -> int -> D.term
  val get_global_symbol          : D.State.t -> F.t -> D.constant * D.term
  val get_global_symbol_str      : D.State.t -> string -> D.constant * D.term
  val show                       : D.State.t -> D.constant -> string

  type table
  type pruned_table
  val pp_table : Format.formatter -> table -> unit
  val pp_pruned_table : Format.formatter -> pruned_table -> unit
  val table : table D.State.component
  val compile_table : table -> D.symbol_table
  val lock : table -> table
  val locked : table -> bool
  val equal : table -> table -> bool
  val size : pruned_table -> int
  val prune : table -> alive:D.Constants.Set.t -> pruned_table
  (* debug *)
  val symbols : pruned_table -> string list

  val global_table : unit -> table
  val uuid : table -> UUID.t

  val build_shift : ?lock_base:bool -> flags:flags -> base:D.State.t -> pruned_table -> (D.State.t * D.constant D.Constants.Map.t, string) Stdlib.Result.t

end = struct

(* The table is locked at runtime, but also after a program is compiled.
   All units subsequently compiled can inherit the locked symbol table.
   It is temporary unlocked to compile the query.
*)
type table = {
  ast2ct : (D.constant * D.term) F.Map.t;
  c2s : string D.Constants.Map.t;
  c2t : D.term D.Constants.Map.t;
  last_global : int;
  locked : bool; (* prevents new allocation *)
  frozen : bool;
  uuid : Util.UUID.t;
} [@@deriving show]

type entry =
| GlobalSymbol of D.constant * string
| BoundVariable of D.constant * D.term
[@@deriving show]

type pruned_table = entry array [@@deriving show]

let locked { locked } = locked
let lock t = { t with locked = true }
let uuid { uuid } = uuid
let equal t1 t2 =
  locked t1 && locked t2 && uuid t1 = uuid t2

let size t = Array.length t

let symbols table =
  let map = function
  | GlobalSymbol (c, s) -> Some (s ^ ":" ^ string_of_int c)
  | BoundVariable _ -> None
  in
  List.rev @@ List.filter_map map @@ Array.to_list table

let prune t ~alive =
  let c2s = t.c2s in
  let c2t0 = D.Constants.Map.filter (fun k _ -> D.Constants.Set.mem k alive) t.c2t in
  let map k t =
    if k < 0 then GlobalSymbol (k, D.Constants.Map.find k c2s)
    else BoundVariable (k, t)
  in
  let c2t0 = D.Constants.Map.mapi map c2t0 in
  Array.of_list @@ List.rev_map snd @@ D.Constants.Map.bindings c2t0

let table = D.State.declare
  ~descriptor:D.elpi_state_descriptor
  ~name:"elpi:compiler:symbol_table"
  ~pp:pp_table
  ~clause_compilation_is_over:(fun x -> x)
  ~goal_compilation_begins:(fun x -> x)
  ~goal_compilation_is_over:(fun ~args:_ x -> Some x)
  ~compilation_is_over:(fun x -> Some { x with frozen = true }) (* to implement read_term and relocate_closed_term *)
  ~execution_is_over:(fun _ -> None)
  ~init:(fun () -> {
    ast2ct = F.Map.empty;
    last_global = D.Global_symbols.table.last_global;
    c2s = D.Constants.Map.empty;
    c2t = D.Constants.Map.empty;
    locked = false;
    uuid = Util.UUID.make ();
    frozen = false;
  })

let global_table () =
  {
    ast2ct = StrMap.fold (fun s v m -> F.Map.add (F.from_string s) v m) D.Global_symbols.table.s2ct F.Map.empty;
    c2t = D.Constants.Map.map (fun x -> snd @@ StrMap.find x D.Global_symbols.table.s2ct) D.Global_symbols.table.c2s;
    c2s = D.Global_symbols.table.c2s;
    last_global = D.Global_symbols.table.last_global;
    locked = false;
    uuid = Util.UUID.make ();
    frozen = false;
  }

let compile_table t =
  let c2s = Hashtbl.create 37 in
  D.Constants.Map.iter (Hashtbl.add c2s) t.c2s;
  let c2t = Hashtbl.create 37 in
  D.Constants.Map.iter (Hashtbl.add c2t) t.c2t;
  {
    D.c2s;
    c2t;
    frozen_constants = t.last_global;
  }

let allocate_global_symbol_aux x ({ c2s; c2t; ast2ct; last_global; locked; frozen; uuid } as table) =
  try table, F.Map.find x ast2ct
  with Not_found ->
    if frozen then
      error ("allocating new global symbol '"^F.show x^"' at runtime");
    if locked then
      error ("allocating new global symbol '"^F.show x^"' since the symbol table is locked");
    let last_global = last_global - 1 in
    let n = last_global in
    let xx = D.Term.Const n in
    let p = n,xx in
    let c2s = D.Constants.Map.add n (F.show x) c2s in
    let c2t = D.Constants.Map.add n xx c2t in
    let ast2ct = F.Map.add x p ast2ct in
    { c2s; c2t; ast2ct; last_global; locked; frozen; uuid }, p

let allocate_global_symbol state x =
  if not (D.State.get D.while_compiling state) then
    anomaly ("global symbols can only be allocated during compilation");
  D.State.update_return table state (allocate_global_symbol_aux x)

let allocate_global_symbol_str st x =
  let x = F.from_string x in
  let st, (c,_) = allocate_global_symbol st x in
  st, c

let allocate_Arg_symbol st n =
  let x = Printf.sprintf "%%Arg%d" n in
  allocate_global_symbol_str st x

let show state n =
  try D.Constants.Map.find n (D.State.get table state).c2s
  with Not_found ->
    if n >= 0 then "c" ^ string_of_int n
    else "SYMBOL" ^ string_of_int n

let allocate_bound_symbol_aux n ({ c2s; c2t; ast2ct; last_global; locked; frozen; uuid } as table) =
  try table, D.Constants.Map.find n c2t
  with Not_found ->
    if frozen then
      error ("allocating new bound symbol 'c"^string_of_int n^"' at runtime");
    let xx = D.Term.Const n in
    let c2t = D.Constants.Map.add n xx c2t in
    { c2s; c2t; ast2ct; last_global; locked; frozen; uuid }, xx

let allocate_bound_symbol state n =
  if not (D.State.get D.while_compiling state) then
    anomaly "bound symbols can only be allocated during compilation";
  if n < 0 then
    anomaly "bound variables are positive";
  D.State.update_return table state (allocate_bound_symbol_aux n)
;;

let get_canonical state c =
  if not (D.State.get D.while_compiling state) then
    anomaly "get_canonical can only be used during compilation";
  try D.Constants.Map.find c (D.State.get table state).c2t
  with Not_found -> anomaly ("unknown symbol " ^ string_of_int c)

let get_global_or_allocate_bound_symbol state n =
  if n >= 0 then allocate_bound_symbol state n
  else state, get_canonical state n

let get_global_symbol state s =
  if not (D.State.get D.while_compiling state) then
    anomaly "get_global_symbol can only be used during compilation";
  try F.Map.find s (D.State.get table state).ast2ct
  with Not_found -> anomaly ("unknown symbol " ^ F.show s)

let get_global_symbol_str state s = get_global_symbol state (F.from_string s)

exception Cannot_build_shift of string

let build_shift ?(lock_base=false) ~flags:{ print_units } ~base symbols =
  let open D.Constants in
  D.State.update_return table base (fun base ->
    (* We try hard to respect the same order if possible, since some tests
       (grundlagen) depend on this order (for performance, the constant-timestamp
       heuristic in unfolding) *)
    Array.fold_left (fun (base,shift as acc) e ->
      match e with
      | GlobalSymbol (v, name) ->
        begin try
          let c, _ = F.Map.find (F.from_string name)  base.ast2ct in
          if c == v then acc
          else begin
            if print_units then Printf.printf "Relocate: %d -> %d (%s)\n%!" v c name;
            base, Map.add v c shift
          end
        with
        | Not_found when lock_base -> raise (Cannot_build_shift (name))
        | Not_found ->
          let base, (c,_) = allocate_global_symbol_aux (Ast.Func.from_string name) base in
          base, Map.add v c shift
        end
      | BoundVariable (v, t) ->
        if Map.mem v base.c2t then acc
        else
          let base = { base with c2t = Map.add v t base.c2t } in
          base, shift
      )
     (base, Map.empty) symbols)

let build_shift ?lock_base ~flags ~base symbols =
  try Stdlib.Result.Ok (build_shift ?lock_base ~flags ~base symbols)
  with Cannot_build_shift s -> Stdlib.Result.Error s

end

module Builtins : sig

  val all : D.State.t -> D.Constants.Set.t
  val register : D.State.t -> D.BuiltInPredicate.t -> D.State.t
  val is_declared : D.State.t -> D.constant -> bool
  val is_declared_str : D.State.t -> string -> bool

  type t = {
    names : StrSet.t;
    constants : D.Constants.Set.t;
    code : D.BuiltInPredicate.t list;
  }
  val is_empty : t -> bool
  val empty : t
  val builtins : t D.State.component
  val equal : t -> t -> bool

end = struct

  type t = {
    names : StrSet.t;
    constants : D.Constants.Set.t;
    code : D.BuiltInPredicate.t list;
  }

  let equal t1 t2 =
    StrSet.equal t1.names t2.names &&
    D.Constants.Set.equal t1.constants t2.constants

let is_empty { names } = StrSet.is_empty names
let empty =  { names = StrSet.empty; constants = D.Constants.Set.empty; code = [] }

let builtins : t D.State.component = D.State.declare
  ~descriptor:D.elpi_state_descriptor
  ~name:"elpi:compiler:builtins"
  ~pp:(fun fmt x -> StrSet.pp fmt x.names)
  ~init:(fun () -> empty)
  ~clause_compilation_is_over:(fun x -> x)
  ~goal_compilation_begins:(fun x -> x)
  ~goal_compilation_is_over:(fun ~args x -> Some x)
  ~compilation_is_over:(fun x -> Some x) (* to implement read_term *)
  ~execution_is_over:(fun _ -> None)
;;

let all state = (D.State.get builtins state).constants


let register state (D.BuiltInPredicate.Pred(s,_,_) as b) =
  if s = "" then anomaly "Built-in predicate name must be non empty";
  if not (D.State.get D.while_compiling state) then
    anomaly "Built-in can only be declared at compile time";
  let state, idx = Symbols.allocate_global_symbol_str state s in
  let declared = (D.State.get builtins state).constants in
  if D.Constants.Set.mem idx declared then
    anomaly ("Duplicate built-in predicate " ^ s);
  D.State.update builtins state (fun { names; constants; code } ->
    { names = StrSet.add s names;
      constants = D.Constants.Set.add idx constants;
      code = b :: code;
    })
;;

let is_declared_str state x =
  let declared = (D.State.get builtins state).names in
  StrSet.mem x declared
  || x == Symbols.(show state D.Global_symbols.declare_constraintc)
  || x == Symbols.(show state D.Global_symbols.print_constraintsc)
  || x == Symbols.(show state D.Global_symbols.cutc)
  || x == Symbols.(show state D.Global_symbols.eqc)
  || x == Symbols.(show state D.Global_symbols.findall_solutionsc)
;;

let is_declared state x =
  let declared = (D.State.get builtins state).constants in
  D.Constants.Set.mem x declared
  || x == D.Global_symbols.declare_constraintc
  || x == D.Global_symbols.print_constraintsc
  || x == D.Global_symbols.cutc
  || x == D.Global_symbols.eqc
  || x == D.Global_symbols.findall_solutionsc
;;

end

(****************************************************************************
  Data types
 ****************************************************************************)

(* This is paired with a pre-stack term, i.e. a stack term where args are
 * represented with constants as "%Arg3" *)
type argmap = {
  nargs : int;
  c2i : int D.Constants.Map.t;
  i2n : string IntMap.t;
  n2t : (D.term * D.Constants.t) StrMap.t;
  n2i : int StrMap.t;
}
[@@ deriving show, ord]

let empty_amap = {
 nargs = 0;
 c2i = D.Constants.Map.empty;
 i2n = IntMap.empty;
 n2t = StrMap.empty;
 n2i = StrMap.empty;
}

let is_empty_amap { c2i; nargs; i2n; n2t; n2i } =
  nargs = 0 &&
  IntMap.is_empty i2n &&
  StrMap.is_empty n2t &&
  StrMap.is_empty n2i

let raw_mk_Arg s n  { c2i; nargs; i2n; n2t; n2i } =
  let s, nc = Symbols.allocate_Arg_symbol s nargs in
  let n' = Symbols.get_canonical s nc in
  let i2n = IntMap.add nargs n i2n in
  let c2i = D.Constants.Map.add nc nargs c2i in
  let n2t = StrMap.add n (n',nc) n2t in
  let n2i = StrMap.add n nargs n2i in
  let nargs = nargs + 1 in
  s, { c2i; nargs; i2n; n2t; n2i }, (n', nc)

type preterm = {
  term : D.term; (* Args are still constants *)
  amap : argmap;
  loc : Loc.t;
  spilling : bool;
}
[@@ deriving show, ord]

type type_declaration = {
  tname : D.constant;
  ttype : preterm;
  tloc : Loc.t;
}
[@@ deriving show, ord]

type type_abbrev_declaration = {
  taname : D.constant;
  tavalue : preterm;
  taparams : int;
  taloc : Loc.t;
}
[@@ deriving show, ord]

type presequent = {
  peigen : D.term;
  pcontext : D.term;
  pconclusion : D.term;
}
[@@ deriving show, ord]
type prechr_rule = {
  pto_match : presequent list;
  pto_remove : presequent list;
  pguard : D.term option;
  pnew_goal : presequent option;
  pamap : argmap;
  pname : string;
  pifexpr : string option;
  pcloc : Loc.t;
}
[@@ deriving show, ord]

(****************************************************************************
  Intermediate program representation
 ****************************************************************************)

open Data
module C = Constants

type block_constraint = {
   clique : constant list;
   ctx_filter : constant list;
   rules : prechr_rule list
}
[@@deriving show, ord]

module Types = struct

type typ = {
  tindex : Ast.Structured.tattribute;
  decl : type_declaration
}
[@@deriving show, ord]

module Set = Util.Set.Make(struct
  type t = typ
  let compare = compare_typ
  let show = show_typ
  let pp = pp_typ
end)

type types = {
  set : Set.t;
  lst : typ list;
  def : typ;
} [@@deriving show, ord]

let make t = { set = Set.singleton t; lst = [t]; def = t }

let merge t1 t2 =
  let l2 = List.filter (fun t -> not @@ Set.mem t t1.set) t2.lst in
  match l2 with
  | [] -> t1
  | _ :: _ ->
    {
      set = Set.union t1.set t2.set;
      lst = t1.lst @ l2;
      def = t2.def;
    }

let smart_map (f : typ -> typ) (t : types) : types =
  let set' = Set.map f t.set in
  let lst' = smart_map f t.lst in
  let def' = f t.def in
  if set' == t.set && lst' == t.lst && def' == t.def then t
  else { set = set'; lst = lst'; def = def' }

let append x t = {
  set = Set.add x t.set;
  lst = x :: t.lst;
  def = t.def;
}

let fold f accu t = List.fold_left f accu t.lst
let iter f t = List.iter f t.lst
let for_all f t = List.for_all f t.lst

end

module Structured = struct

type program = {
  pbody : pbody;
  local_names : int;
  toplevel_macros : macro_declaration;
}
and pbody = {
  types : Types.types C.Map.t;
  type_abbrevs : type_abbrev_declaration C.Map.t;
  modes : (mode * Loc.t) C.Map.t;
  body : block list;
  (* defined (global) symbols (including in sub blocks) *)
  symbols : C.Set.t;
}
and block =
  | Clauses of (preterm,Ast.Structured.attribute) Ast.Clause.t list (* TODO: use a map : predicate -> clause list to speed up insertion *)
  | Namespace of string * pbody
  | Shorten of C.t Ast.Structured.shorthand list * pbody
  | Constraints of block_constraint * pbody
and typ = {
  tindex : Ast.Structured.tattribute;
  decl : type_declaration
}
[@@deriving show, ord]

end

module Flat = struct

type program = {
  types : Types.types C.Map.t;
  type_abbrevs : type_abbrev_declaration C.Map.t;
  modes : (mode * Loc.t) C.Map.t;
  clauses : (preterm,Ast.Structured.attribute) Ast.Clause.t list;
  chr : block_constraint list;
  local_names : int;
}
[@@deriving show]

end

module Assembled = struct

type program = {
  types : Types.types C.Map.t;
  type_abbrevs : type_abbrev_declaration C.Map.t;
  modes : (mode * Loc.t) C.Map.t;
<<<<<<< HEAD
  clauses : (preterm,attribute) Ast.Clause.t list;
=======
  clauses : ((preterm,attribute) Ast.Clause.t * int list) Bl.t;
>>>>>>> ea1b3f6d
  prolog_program : preindex;
  indexing : (mode * indexing) C.Map.t;
  chr : block_constraint list;
  local_names : int;

  toplevel_macros : macro_declaration;
}
and attribute = {
  id : string option;
  timestamp : grafting_time;
}
[@@deriving show]

let empty () = {
  types = C.Map.empty;
  type_abbrevs = C.Map.empty;
  modes = C.Map.empty;
  clauses = [];
  prolog_program = { idx = Ptmap.empty; time = 0; times = StrMap.empty };
  indexing = C.Map.empty;
  chr = [];
  local_names = 0;
  toplevel_macros = F.Map.empty;
}

end

type compilation_unit = {
  symbol_table : Symbols.pruned_table;
  version : string;
  code : Flat.program;
}
[@@deriving show]

type builtins = string * Data.BuiltInPredicate.declaration list

type header = State.t * compilation_unit * macro_declaration
type program = State.t * Assembled.program


module WithMain = struct

(* The entire program + query, but still in "printable" format *)
type 'a query = {
  types : Types.types C.Map.t;
  type_abbrevs : type_abbrev_declaration C.Map.t;
  modes : mode C.Map.t;
<<<<<<< HEAD
  clauses : (preterm,Assembled.attribute) Ast.Clause.t list;
=======
  clauses : ((preterm,Assembled.attribute) Ast.Clause.t * int list) Bl.t; (* remove? *)
>>>>>>> ea1b3f6d
  prolog_program : preindex;
  chr : block_constraint list;
  initial_depth : int;
  query : preterm;
  query_arguments : 'a Query.arguments [@opaque];
  (* We pre-compile the query to ease the API *)
  initial_goal : term; assignments : term StrMap.t;
  compiler_state : State.t;
}
[@@deriving show]

end
type 'a query = 'a WithMain.query

(****************************************************************************
  Compiler
 ****************************************************************************)

module RecoverStructure : sig

  (* Reconstructs the structure of the AST (i.e. matches { with }) *)

  val run : State.t -> Ast.Program.t -> Ast.Structured.program

end = struct (* {{{ *)
  
  open Ast.Structured
  open Ast
 
  let cl2b = function
    | [] -> []
    | clauses -> [Clauses (List.rev clauses)]

  let structure_clause_attributes ({ Clause.attributes; loc } as c) =
    let duplicate_err s =
      error ~loc ("duplicate attribute " ^ s) in
    let illegal_err a =
      error ~loc ("illegal attribute " ^ show_raw_attribute a) in
    let illegal_replace s =
      error ~loc ("replacing clause for "^ s ^" cannot have a name attribute") in
    let rec aux_attrs r = function
      | [] -> r
      | Name s :: rest ->
         if r.id <> None then duplicate_err "name";
         aux_attrs { r with id = Some s } rest
      | After s :: rest ->
         if r.insertion <> None then duplicate_err "insertion";
         aux_attrs { r with insertion = Some (Insert (After s)) } rest
      | Before s :: rest ->
         if r.insertion <> None then duplicate_err "insertion";
         aux_attrs { r with insertion = Some (Insert (Before s)) } rest
      | Replace s :: rest ->
          if r.insertion <> None then duplicate_err "insertion";
          aux_attrs { r with insertion = Some (Replace s) } rest
      | Remove s :: rest ->
          if r.insertion <> None then duplicate_err "insertion";
          aux_attrs { r with insertion = Some (Remove s) } rest
      | If s :: rest ->
         if r.ifexpr <> None then duplicate_err "if";
         aux_attrs { r with ifexpr = Some s } rest
      | (External | Index _) as a :: _-> illegal_err a
    in
    let attributes = aux_attrs { insertion = None; id = None; ifexpr = None } attributes in
    begin
      match attributes.insertion, attributes.id with
      | Some (Replace x), Some _ -> illegal_replace x
      | _ -> ()
    end;
    { c with Clause.attributes }

  let structure_chr_attributes ({ Chr.attributes; loc } as c) =
    let duplicate_err s =
      error ~loc ("duplicate attribute " ^ s) in
    let illegal_err a =
      error ~loc ("illegal attribute " ^ show_raw_attribute a) in
    let rec aux_chr r = function
      | [] -> r
      | Name s :: rest ->
         aux_chr { r with cid = s } rest
      | If s :: rest ->
         if r.cifexpr <> None then duplicate_err "if";
         aux_chr { r with cifexpr = Some s } rest
      | (Before _ | After _ | Replace _ | Remove _ | External | Index _) as a :: _ -> illegal_err a 
    in
    let cid = Loc.show loc in 
    { c with Chr.attributes = aux_chr { cid; cifexpr = None } attributes }

  let structure_type_attributes { Type.attributes; loc; name; ty } =
    let duplicate_err s =
      error ~loc ("duplicate attribute " ^ s) in
    let illegal_err a =
      error ~loc ("illegal attribute " ^ show_raw_attribute a) in
    let rec aux_tatt r = function
      | [] -> r
      | External :: rest ->
         begin match r with
           | None -> aux_tatt (Some Structured.External) rest
           | Some Structured.External -> duplicate_err "external"
           | Some _ -> error ~loc "external predicates cannot be indexed"
         end
      | Index(i,index_type) :: rest ->
         let it =
           match index_type with
           | None -> None
           | Some "Map" -> Some Map
           | Some "Hash" -> Some HashMap
           | Some "DTree" -> Some DiscriminationTree
           | Some s -> error ~loc ("unknown indexing directive " ^ s ^ ". Valid ones are: Map, Hash, DTree.") in
         begin match r with
           | None -> aux_tatt (Some (Structured.Index(i,it))) rest
           | Some (Structured.Index _) -> duplicate_err "index"
           | Some _ -> error ~loc "external predicates cannot be indexed"
         end
      | (Before _ | After _ | Replace _ | Remove _ | Name _ | If _) as a :: _ -> illegal_err a 
    in
    let attributes = aux_tatt None attributes in
    let attributes =
      match attributes with
      | None -> Structured.Index([1],None)
      | Some x -> x in
    { Type.attributes; loc; name; ty }


  let run _ dl =
    let rec aux_run ns blocks clauses macros types tabbrs modes locals chr accs = function
      | Program.Ignored _ :: rest ->
          aux_run ns blocks clauses macros types tabbrs modes locals chr accs rest
      | (Program.End _ :: _ | []) as rest ->
          { body = List.rev (cl2b clauses @ blocks);
            types = List.rev types;
            type_abbrevs = List.rev tabbrs;
            macros = List.rev macros;
            modes = List.rev modes },
          locals,
          List.rev chr,
          rest
      | Program.Begin loc :: rest ->
          let p, locals1, chr1, rest = aux_run ns [] [] [] [] [] [] [] [] accs rest in
          if chr1 <> [] then
            error "CHR cannot be declared inside an anonymous block";
          aux_end_block loc ns (Locals(locals1,p) :: cl2b clauses @ blocks)
            [] macros types tabbrs modes locals chr accs rest
      | Program.Constraint (loc, ctx_filter, clique) :: rest ->
          if chr <> [] then
            error "Constraint blocks cannot be nested";
          let p, locals1, chr, rest = aux_run ns [] [] [] [] [] [] [] [] accs rest in
          if locals1 <> [] then
            error "locals cannot be declared inside a Constraint block";
          aux_end_block loc ns (Constraints({ctx_filter;clique;rules=chr},p) :: cl2b clauses @ blocks)
            [] macros types tabbrs modes locals [] accs rest
      | Program.Namespace (loc, n) :: rest ->
          let p, locals1, chr1, rest = aux_run (n::ns) [] [] [] [] [] [] [] [] StrSet.empty rest in
          if chr1 <> [] then
            error "CHR cannot be declared inside a namespace block";
          if locals1 <> [] then
            error "locals cannot be declared inside a namespace block";
          aux_end_block loc ns (Namespace (n,p) :: cl2b clauses @ blocks)
            [] macros types tabbrs modes locals chr accs rest
      | Program.Shorten (loc,[]) :: _ ->
          anomaly ~loc "parser returns empty list of shorten directives"
      | Program.Shorten (loc,directives) :: rest ->
          let shorthand (full_name,short_name) = { iloc = loc; full_name; short_name } in
          let shorthands = List.map shorthand directives in
          let p, locals1, chr1, rest = aux_run ns [] [] [] [] [] [] [] [] accs rest in
          if locals1 <> [] then
            error "locals cannot be declared after a shorthand";
          if chr1 <> [] then
            error "CHR cannot be declared after a shorthand";
          aux_run ns ((Shorten(shorthands,p) :: cl2b clauses @ blocks))
            [] macros types tabbrs modes locals chr accs rest

      | Program.Accumulated (_,[]) :: rest ->
          aux_run ns blocks clauses macros types tabbrs modes locals chr accs rest

      | Program.Accumulated (loc,(digest,a) :: more) :: rest ->
          let rest = Program.Accumulated (loc, more) :: rest in
          let digest = String.concat "." (digest :: List.map F.show ns) in
          if StrSet.mem digest accs then
            aux_run ns blocks clauses macros types tabbrs modes locals chr accs rest
          else
            aux_run ns blocks clauses macros types tabbrs modes locals chr
              (StrSet.add digest accs)
              (Program.Begin loc :: a @ Program.End loc :: rest)

      | Program.Clause c :: rest ->
          let c = structure_clause_attributes c in
          aux_run ns blocks (c::clauses) macros types tabbrs modes locals chr accs rest
      | Program.Macro m :: rest ->
          aux_run ns blocks clauses (m::macros) types tabbrs modes locals chr accs rest
      | Program.Pred (t,m) :: rest ->
          aux_run ns blocks clauses macros types tabbrs modes locals chr accs
            (Program.Mode [m] :: Program.Type [t] :: rest)
      | Program.Mode ms :: rest ->
          aux_run ns blocks clauses macros types tabbrs (ms @ modes) locals chr accs rest
      | Program.Type [] :: rest ->
          aux_run ns blocks clauses macros types tabbrs modes locals chr accs rest
      | Program.Type (t::ts) :: rest ->
          let t = structure_type_attributes t in
          let types = if List.mem t types then types else t :: types in
          aux_run ns blocks clauses macros types tabbrs modes locals chr accs
            (Program.Type ts :: rest)
      | Program.TypeAbbreviation abbr :: rest ->
          aux_run ns blocks clauses macros types (abbr :: tabbrs) modes locals chr accs rest
      | Program.Local l :: rest ->
          aux_run ns blocks clauses macros types tabbrs modes (l@locals) chr accs rest
      | Program.Chr r :: rest ->
          let r = structure_chr_attributes r in
          aux_run ns blocks clauses macros types tabbrs modes locals (r::chr) accs rest

    and aux_end_block loc ns blocks clauses macros types tabbrs modes locals chr accs rest =
      match rest with
      | Program.End _ :: rest ->
          aux_run ns blocks clauses macros types tabbrs modes locals chr accs rest
      | _ -> error ~loc "matching } is missing"

    in
    let blocks, locals, chr, rest = aux_run [] [] [] [] [] [] [] [] [] StrSet.empty dl in
    begin match rest with
    | [] -> ()
    | Program.End loc :: _ -> error ~loc "extra }"
    | _ -> assert false
    end;
    if chr <> [] then
      error "CHR cannot be declared outside a Constraint block";
    if locals <> [] then
      error "locals cannot be declared outside an anonymous block";
    blocks

end (* }}} *)


module Quotation = struct

  let named_quotations : QuotationHooks.quotation StrMap.t State.component = State.declare
    ~descriptor:elpi_state_descriptor
    ~name:"elpi:named_quotations"
    ~pp:(fun _ _ -> ())
    ~clause_compilation_is_over:(fun b -> b)
    ~goal_compilation_begins:(fun b -> b)
    ~goal_compilation_is_over:(fun ~args:_ b -> Some b)
    ~compilation_is_over:(fun x -> Some x)
    ~execution_is_over:(fun x -> Some x)
    ~init:(fun () -> StrMap.empty)
  let default_quotation : QuotationHooks.quotation option State.component = State.declare
    ~descriptor:elpi_state_descriptor
    ~name:"elpi:default_quotation"
    ~pp:(fun _ _ -> ())
    ~clause_compilation_is_over:(fun b -> b)
    ~goal_compilation_begins:(fun b -> b)
    ~goal_compilation_is_over:(fun ~args:_ b -> Some b)
    ~compilation_is_over:(fun x -> Some x)
    ~execution_is_over:(fun x -> Some x)
    ~init:(fun () -> None)

end

include Quotation

module CustomFunctorCompilation = struct

  let is_singlequote x =
    let s = F.show x in
    let len = String.length s in
    len > 2 && s.[0] == '\'' && s.[len-1] == '\''

  let is_backtick x =
    let s = F.show x in
    let len = String.length s in
    len > 2 && s.[0] == '`' && s.[len-1] == '`'

  let singlequote : (State.t -> F.t -> State.t * term) option State.component = State.declare
  ~descriptor:elpi_state_descriptor
  ~name:"elpi:singlequote"
  ~pp:(fun _ _ -> ())
  ~clause_compilation_is_over:(fun b -> b)
  ~goal_compilation_begins:(fun b -> b)
  ~goal_compilation_is_over:(fun ~args:_ b -> Some b)
  ~compilation_is_over:(fun x -> Some x)
  ~execution_is_over:(fun x -> Some x)
  ~init:(fun () -> None)

  let backtick  : (State.t -> F.t -> State.t * term) option State.component = State.declare
  ~descriptor:elpi_state_descriptor
  ~name:"elpi:backtick"
  ~pp:(fun _ _ -> ())
  ~clause_compilation_is_over:(fun b -> b)
  ~goal_compilation_begins:(fun b -> b)
  ~goal_compilation_is_over:(fun ~args:_ b -> Some b)
  ~compilation_is_over:(fun x -> Some x)
  ~execution_is_over:(fun x -> Some x)
  ~init:(fun () -> None)

  let compile_singlequote state x =
    match State.get singlequote state with
    | None -> let state, (_,t) = Symbols.allocate_global_symbol state x in state, t
    | Some f -> f state x
  let compile_backtick state x =
    match State.get backtick state with
    | None -> let state, (_,t) = Symbols.allocate_global_symbol state x in state, t
    | Some f -> f state x

end

module ToDBL : sig
  open C

  (* Eliminates:
     - Locals: become the initial set of pi-quantified vars (local_names)
     - @macros
     - {{quatations}} (may add to the compiler state, later to be turned into
                       initial_state)

     Translates AST to preterm (terms where Arg(2) is represented with
     Const "%Arg2")
  *)

  val run : State.t -> toplevel_macros:(Ast.Term.t * Util.Loc.t) F.Map.t -> Ast.Structured.program -> State.t * Structured.program

  (* Exported since also used to flatten (here we "flatten" locals) *)
  val prefix_const : State.t -> string list -> C.t -> State.t * C.t
  val merge_modes : State.t -> (mode * Loc.t) Map.t -> (mode * Loc.t) Map.t -> (mode * Loc.t) Map.t
  val merge_types : State.t -> 
    Types.types C.Map.t ->
    Types.types C.Map.t ->
    Types.types C.Map.t
  val merge_type_abbrevs : State.t ->
    type_abbrev_declaration C.Map.t ->
    type_abbrev_declaration C.Map.t ->
    type_abbrev_declaration C.Map.t

  (* Exported to compile the query *)
  val query_preterm_of_ast :
    depth:int -> macro_declaration -> State.t ->
      Loc.t * Ast.Term.t -> State.t * preterm
  val query_preterm_of_function :
    depth:int -> macro_declaration -> State.t ->
    (State.t -> State.t * (Loc.t * term) * Conversion.extra_goals) ->
      State.t * preterm

  (* Exported for quations *)
  val lp : QuotationHooks.quotation
  val is_Arg : State.t -> term -> bool
  val mk_Arg : State.t -> name:string -> args:term list -> State.t * term
  val get_Arg : State.t -> name:string -> args:term list -> term
  val get_Args : State.t -> term StrMap.t

  (* hack to implement read_term: it lets you call query compilation rutines
     at run time *)
  val temporary_compilation_at_runtime : (State.t -> 'b -> State.t * 'a) -> State.t -> 'b -> State.t * 'a

end = struct (* {{{ *)


(* **** ast->term compiler state ***************************************** *)

let todopp name _fmt _ = error ("pp not implemented for field: "^name)

let get_argmap, set_argmap, _update_argmap, drop_argmap =
  let argmap =
    State.declare
      ~name:"elpi:argmap" ~pp:(todopp "elpi:argmap")
      ~descriptor:D.elpi_state_descriptor
      ~clause_compilation_is_over:(fun _ -> empty_amap)
      ~goal_compilation_begins:(fun x -> x)
      ~goal_compilation_is_over:(fun ~args:_ _ -> None)
      ~compilation_is_over:(fun _ -> None)
      ~execution_is_over:(fun _ -> None)
     ~init:(fun () -> empty_amap) in
  State.(get argmap, set argmap, update_return argmap, drop argmap)

(* For bound variables *)
type varmap = term F.Map.t

let get_varmap, set_varmap, update_varmap, drop_varmap =
  let varmap : varmap State.component =
    State.declare
      ~name:"elpi:varmap" ~pp:(todopp "elpi:varmap")
      ~descriptor:D.elpi_state_descriptor
      ~clause_compilation_is_over:(fun x -> assert(F.Map.is_empty x); x)
      ~goal_compilation_begins:(fun x -> assert(F.Map.is_empty x); x)
      ~goal_compilation_is_over:(fun ~args:_ _ -> None)
      ~compilation_is_over:(fun _ -> None)
      ~execution_is_over:(fun _ -> None)
      ~init:(fun () -> F.Map.empty) in
  State.(get varmap, set varmap, update varmap, drop varmap)

(* Embed in the state everything, to cross quotations *)

type mtm = {
  macros : macro_declaration;
}

let get_mtm, set_mtm, drop_mtm =
  let mtm =
    State.declare
     ~name:"elpi:mtm" ~pp:(todopp "elpi:mtm")
     ~descriptor:D.elpi_state_descriptor
     ~clause_compilation_is_over:(fun _ -> None)
     ~goal_compilation_begins:(fun x -> x)
     ~goal_compilation_is_over:(fun ~args:_ _ -> None)
      ~compilation_is_over:(fun _ -> assert false)
      ~execution_is_over:(fun _ -> assert false)
      ~init:(fun () -> None) in
  State.(get mtm, set mtm, drop mtm)

let temporary_compilation_at_runtime f s x =
  let s = State.set D.while_compiling s true in
  let s = set_argmap s empty_amap in
  let s = set_varmap s F.Map.empty in
  let s = set_mtm s None in
  let s, x = f s x in
  let s = State.set D.while_compiling s false in
  s |> drop_argmap |> drop_varmap |> drop_mtm, x

(**** utils ******************)

let is_Arg state x =
  let { c2i } = get_argmap state in
  match x with
  | Const c -> C.Map.mem c c2i
  | App(c,_,_) -> C.Map.mem c c2i
  | _ -> false

let mk_Arg state ~name ~args =
  let state, (t, c) =
    let amap = get_argmap state in
    try state, StrMap.find name amap.n2t
    with Not_found ->
      let state, amap, tc = raw_mk_Arg state name amap in
      set_argmap state amap, tc in
  match args with
  | [] -> state, t
  | x::xs -> state, App(c,x,xs)

let get_Arg state ~name ~args =
  let { n2t } = get_argmap state in
  let t, c =
    try StrMap.find name n2t
    with Not_found -> error "get_Arg" in
  match args with
  | [] -> t
  | x::xs -> App(c,x,xs)

let fresh_Arg =
  let qargno = ref 0 in
  fun state ~name_hint:name ~args ->
    incr qargno;
    let name = Printf.sprintf "%s_%d_" name !qargno in
    mk_Arg state ~name ~args

let get_Args s = StrMap.map fst (get_argmap s).n2t

let preterm_of_ast ?(on_type=false) loc ~depth:arg_lvl macro state ast =

  let spilling = ref false in
  let spy_spill c =
    spilling := !spilling || c == D.Global_symbols.spillc in

  let is_uvar_name f =  F.is_uvar_name f in
    
  let is_discard f =
    F.(equal f dummyname) ||
    let c = (F.show f).[0] in
     c = '_' in

  let is_macro_name f =
     let c = (F.show f).[0] in
     c = '@' in

  let rec hcons_alien_term state = function
    | Term.Const x ->
        Symbols.get_global_or_allocate_bound_symbol state x
    | Term.Cons(x, y) ->
       let state, x = hcons_alien_term state x in
       let state, y = hcons_alien_term state y in
       state, Term.mkCons x y
    | Term.UVar _ | Term.AppUVar _ | Term.Arg _ | Term.AppArg _ -> assert false
    | Term.App(c,x,l) ->
       let state, x = hcons_alien_term state x in
       let state, l = map_acc hcons_alien_term state l in
       spy_spill c; state, Term.mkApp c x l
    | Term.Builtin(c,l) ->
       let state, l = map_acc hcons_alien_term state l in
       state, Term.mkBuiltin c l
    | Term.Lam x ->
       let state, x = hcons_alien_term state x in
       state, Term.mkLam x
    | (Term.Nil | Term.CData _ | Term.Discard) as x -> state, x
  in

  let rec stack_macro_of_ast lvl state f =
    if on_type then error ~loc ("Macros cannot occur in types. Use a typeabbrev declaration instead");
    try aux lvl state (fst (F.Map.find f macro))
    with Not_found -> error ~loc ("Undeclared macro " ^ F.show f)

  (* compilation of "functors" *) 
  and stack_funct_of_ast curlvl state f =
    try state, F.Map.find f (get_varmap state)
    with Not_found ->
     if is_discard f then
       state, Discard
     else if is_uvar_name f then
       mk_Arg state ~name:(F.show f) ~args:[]
     else if is_macro_name f then
       stack_macro_of_ast curlvl state f
     else if not on_type && Builtins.is_declared_str state (F.show f) then
       state, Builtin(fst(Symbols.get_global_symbol state f),[])
     else if CustomFunctorCompilation.is_backtick f then
       CustomFunctorCompilation.compile_backtick state f
     else if CustomFunctorCompilation.is_singlequote f then
       CustomFunctorCompilation.compile_singlequote state f
     else
       let state, (_,t) = Symbols.allocate_global_symbol state f in
       state, t

  and aux lvl state = function
    | Ast.Term.Const f when F.(equal f nilf) -> state, Term.Nil
    | Ast.Term.Const f -> stack_funct_of_ast lvl state f
    | Ast.Term.App(Ast.Term.Const f, [hd;tl]) when F.(equal f consf) ->
       let state, hd = aux lvl state hd in
       let state, tl = aux lvl state tl in
       state, Term.Cons(hd,tl)
    | Ast.Term.App(Ast.Term.Const f, tl) ->
       let state, rev_tl =
         List.fold_left (fun (state, tl) t ->
           let state, t = aux lvl state t in
           (state, t::tl))
          (state, []) tl in
       let tl = List.rev rev_tl in
       let state, c = stack_funct_of_ast lvl state f in
       begin match c with
       | Const c -> begin match tl with
          | hd2::tl -> spy_spill c; state, Term.App(c,hd2,tl)
          | _ -> anomaly "Application node with no arguments" end
       | App(c,hd1,tl1) -> spy_spill c; (* FG:decurrying: is this the right place for it? *)
          state, Term.App(c,hd1,tl1@tl)
       | Builtin(c,tl1) -> state, Term.Builtin(c,tl1@tl)
       | Lam _ -> (* macro with args *)
          hcons_alien_term state (R.deref_appuv ~from:lvl ~to_:lvl tl c)
       | Discard -> 
          error ~loc "Clause shape unsupported: _ cannot be applied"
       | _ -> error ~loc "Clause shape unsupported" end
(*
    | Term.App (Term.Builtin f,tl) ->
       let cname = stack_custom_of_ast f in
       let state, rev_tl =
         List.fold_left (fun (state, tl) t ->
            let state, t = aux true lvl state t in
            (state, t::tl))
          (state, []) tl in
       state, Builtin(cname, List.rev rev_tl)
*)
    | Ast.Term.Lam (x,t) when F.(equal x dummyname)->
       let state, t' = aux (lvl+1) state t in
       state, Term.Lam t'
    | Ast.Term.Lam (x,t) ->
       let orig_varmap = get_varmap state in
       let state, c = Symbols.allocate_bound_symbol state lvl in
       let state = update_varmap state (F.Map.add x c) in
       let state, t' = aux (lvl+1) state t in
       set_varmap state orig_varmap, Term.Lam t'
    | Ast.Term.App (Ast.Term.App (f,l1),l2) ->
       aux lvl state (Ast.Term.App (f, l1@l2))
    | Ast.Term.CData c -> state, Term.CData (CData.hcons c)
    | Ast.Term.App (Ast.Term.Lam _,_) ->
        error ~loc "Beta-redexes not allowed, use something like (F = x\\x, F a)"
    | Ast.Term.App (Ast.Term.CData _,_) ->
        error ~loc "Applied literal"
    | Ast.Term.Quoted { Ast.Term.data; kind = None; loc } ->
         let unquote =
           let default_quotation = State.get default_quotation state in
           option_get ~err:"No default quotation" default_quotation in
         let state = set_mtm state (Some { macros = macro}) in
         begin try
           let state, t = unquote ~depth:lvl state loc data in
           hcons_alien_term state t
         with Elpi_parser.Parser_config.ParseError(loc,msg) -> error ~loc msg end
    | Ast.Term.Quoted { Ast.Term.data; kind = Some name; loc } ->
         let unquote =
           let named_quotations = State.get named_quotations state in
           try StrMap.find name named_quotations
           with Not_found -> anomaly ("No '"^name^"' quotation") in
         let state = set_mtm state (Some { macros = macro}) in
         begin try
           let state, t = unquote ~depth:lvl state loc data in
           hcons_alien_term state t
         with Elpi_parser.Parser_config.ParseError(loc,msg) -> error ~loc msg end
    | Ast.Term.App (Ast.Term.Quoted _,_) ->
        error ~loc "Applied quotation"
  in

  (* arg_lvl is the number of local variables *)
  let state, t = aux arg_lvl state ast in
  state, t, !spilling
;;

let lp ~depth state loc s =
  let module P = (val option_get ~err:"No parser" (State.get parser state)) in
  let loc, ast = P.goal ~loc ~text:s in
  let macros =
    match get_mtm state with
    | None -> F.Map.empty
    | Some x -> x.macros in
  let state, t, _ = preterm_of_ast loc ~depth macros state ast in
  state, t

let prechr_rule_of_ast depth macros state r =
  let pcloc = r.Ast.Chr.loc in
  assert(is_empty_amap (get_argmap state));
  let intern state t = let state, t, _ = preterm_of_ast pcloc ~depth macros state t in state, t in
  let intern_sequent state { Ast.Chr.eigen; context; conclusion } =
    let state, peigen = intern state eigen in
    let state, pcontext = intern state context in
    let state, pconclusion = intern state conclusion in
    state, { peigen; pcontext; pconclusion } in
  let state, pto_match = map_acc intern_sequent state r.Ast.Chr.to_match in
  let state, pto_remove = map_acc intern_sequent state r.Ast.Chr.to_remove in
  let state, pguard = option_mapacc intern state r.Ast.Chr.guard in
  let state, pnew_goal = option_mapacc intern_sequent state r.Ast.Chr.new_goal in
  let pamap = get_argmap state in
  let state = State.end_clause_compilation state in
  let pname = r.Ast.Chr.attributes.Ast.Structured.cid in
  let pifexpr = r.Ast.Chr.attributes.Ast.Structured.cifexpr in
  state,
  { pto_match; pto_remove; pguard; pnew_goal; pamap; pname; pifexpr; pcloc }
  
(* used below *)
let preterms_of_ast ?on_type loc ~depth macros state f t =
  assert(is_empty_amap (get_argmap state));
  let state, term, spilling = preterm_of_ast ?on_type loc ~depth macros state t in
  let state, terms = f ~depth state term in
  let amap = get_argmap state in
  let state = State.end_clause_compilation state in
  (* TODO: may have spurious entries in the amap *)
  state, List.map (fun (loc,term) -> { term; amap; loc; spilling }) terms
;;

(* exported *)
let query_preterm_of_function ~depth:_ macros state f =
  assert(is_empty_amap (get_argmap state));
  let state = set_mtm state (Some { macros }) in
  let state, (loc, main), gls = f state in
  let state, gls = Data.State.get Data.Conversion.extra_goals_postprocessing state gls state in
  let gls = List.map Data.Conversion.term_of_extra_goal gls in
  let term =
    match gls @ [main] with
    | [] -> assert false
    | [g] -> g
    | x :: xs -> mkApp D.Global_symbols.andc x xs in
  let amap = get_argmap state in
  state, { amap; term; loc; spilling = false }

let query_preterm_of_ast ~depth macros state (loc, t) =
  assert(is_empty_amap (get_argmap state));
  let state, term, spilling = preterm_of_ast loc ~depth macros state t in
  let amap = get_argmap state in
  state, { term; amap; loc; spilling }
;;

  open Ast.Structured

  let check_no_overlap_macros _ _ = ()
 
  let compile_macro m { Ast.Macro.loc; name = n; body } =
    if F.Map.mem n m then begin
      let _, old_loc = F.Map.find n m in
      error ~loc ("Macro "^F.show n^" declared twice:\n"^
             "first declaration: " ^ Loc.show old_loc ^"\n"^
             "second declaration: " ^ Loc.show loc)
    end;
    F.Map.add n (body,loc) m

  let compile_type_abbrev lcs state { Ast.TypeAbbreviation.name; nparams; loc; value } =
    let state, (taname, _) = Symbols.allocate_global_symbol state name in
    let state, tavalue = preterms_of_ast ~on_type:true loc ~depth:lcs F.Map.empty state (fun ~depth:_ state x -> state, [loc,x]) value in
    let tavalue = assert(List.length tavalue = 1); List.hd tavalue in
    if tavalue.amap.nargs != 0 then
      error ~loc ("type abbreviation for " ^ F.show name ^ " has unbound variables");
    state, { taname; tavalue; taparams = nparams; taloc = loc }

  let add_to_index_type_abbrev state m ({ taname; taloc; tavalue; taparams } as x) =
    if C.Map.mem taname m then begin
      let { taloc = otherloc; tavalue = othervalue; taparams = otherparams } =
        C.Map.find taname m in
      if taparams != otherparams || othervalue.term != tavalue.term then
      error ~loc:taloc
        ("duplicate type abbreviation for " ^ Symbols.show state taname ^
          ". Previous declaration: " ^ Loc.show otherloc)
    end;
    C.Map.add taname x m

  let compile_type lcs state { Ast.Type.attributes; loc; name; ty } =
    let state, (tname, _) = Symbols.allocate_global_symbol state name in
    let state, ttype =
      preterms_of_ast ~on_type:true loc ~depth:lcs F.Map.empty state (fun ~depth:_ state x -> state, [loc,x]) ty in
    let ttype = assert(List.length ttype = 1); List.hd ttype in
    state, { Types.tindex = attributes; decl = { tname; ttype; tloc = loc } }

   let funct_of_ast state c =
     try
       match F.Map.find c (get_varmap state) with
       | Const x -> state, x
       | _ -> assert false
     with Not_found ->
       let state, (c,_) = Symbols.allocate_global_symbol state c in
       state, c

  let check_duplicate_mode state name (mode, loc) map =
    if C.Map.mem name map && fst (C.Map.find name map) <> mode then
      error ~loc
       ("Duplicate mode declaration for " ^ Symbols.show state name ^ " (also at "^
         Loc.show (snd (C.Map.find name map)) ^ ")")

  let compile_mode (state, modes) { Ast.Mode.name; args; loc } =
    let args = List.map to_mode args in
    let state, mname = funct_of_ast state name in
    check_duplicate_mode state mname (args,loc) modes;
    state, C.Map.add mname (args,loc) modes

  let merge_modes state m1 m2 =
    if C.Map.is_empty m1 then m2 else
    C.Map.fold (fun k v m ->
      check_duplicate_mode state k v m;
      C.Map.add k v m)
    m2 m1
  let merge_types _s t1 t2 =
    C.Map.union (fun _ l1 l2 -> Some (Types.merge l1 l2)) t1 t2

  let merge_type_abbrevs s m1 m2 =
    if C.Map.is_empty m2 then m1 else
    C.Map.fold (fun _ v m -> add_to_index_type_abbrev s m v) m1 m2

  let rec toplevel_clausify loc ~depth state t =
    let state, cl = map_acc (pi2arg loc ~depth []) state (R.split_conj ~depth t) in
    state, List.concat cl
  and pi2arg loc ~depth acc state = function
    | App(c,Lam t,[]) when c == D.Global_symbols.pic ->
        let state, arg = fresh_Arg state ~name_hint:"X" ~args:[] in
        pi2arg loc ~depth (acc @ [arg]) state t
    | t ->
        if acc = [] then state, [loc, t]
        else toplevel_clausify loc state ~depth (R.subst ~depth acc t)

  let rec compile_clauses lcs state macros = function
    | [] -> lcs, state, []
    | { Ast.Clause.body; attributes; loc } :: rest ->
      let state, ts =
        preterms_of_ast loc ~depth:lcs macros state (toplevel_clausify loc) body in
      let cl = List.map (fun body -> { Ast.Clause.loc; attributes; body}) ts in
      let lcs, state, rest = compile_clauses lcs state macros rest in
      lcs, state, cl :: rest

  let compile_shorthand state { Ast.Structured.full_name; short_name; iloc } = 
    let state, full_name = funct_of_ast state full_name in
    let state, short_name = funct_of_ast state short_name in
    state, { Ast.Structured.full_name; short_name; iloc }

  let rec append_body b1 b2 =
    match b1, b2 with
    | [], _ -> b2
    | [Structured.Clauses c1], Structured.Clauses c2 :: more ->
         Structured.Clauses (c1 @ c2) :: more
    | x :: xs, _ -> x :: append_body xs b2

  let defs_of_modes modes =
    C.Map.fold (fun k _ -> C.Set.add k) modes C.Set.empty

  let defs_of_types types =
    C.Map.fold (fun k _ s -> C.Set.add k s) types C.Set.empty

  let defs_of_type_abbrevs m =
    C.Map.fold (fun k _ acc -> C.Set.add k acc) m C.Set.empty

  let global_hd_symbols_of_clauses cl =
    List.fold_left (fun s { Ast.Clause.body = { term } } ->
      match term with
      | (Const c | App(c,_,_)) when c != D.Global_symbols.rimplc && c < 0 ->
           C.Set.add c s
      | App(ri,(Const c | App(c,_,_)), _) when ri == D.Global_symbols.rimplc && c < 0 ->
           C.Set.add c s
      | (Const _ | App _) -> s
      | Builtin(c,_) -> C.Set.add c s
      | _ -> assert false)
      C.Set.empty cl

  let namespace_separator = "."

  let prefix_const state prefix c =
      Symbols.allocate_global_symbol_str state
        (String.concat namespace_separator prefix ^
                      namespace_separator ^
                      Symbols.show state c)

  let prepend state p s =
    let res = ref C.Set.empty in
    let state = C.Set.fold
      (fun x state ->
         let state, c = prefix_const state [p] x in
         res := C.Set.add c !res;
         state)
      s
      state in
    state, !res


  let map_append k v m =
    try
      let l = C.Map.find k m in
      C.Map.add k (Types.append v l) m
    with Not_found ->
      C.Map.add k (Types.make v) m

  let run (state : State.t) ~toplevel_macros p =
 (* FIXME: otypes omodes - NO, rewrite spilling on data.term *)
    let rec compile_program omacros lcs state { macros; types; type_abbrevs; modes; body } =
      check_no_overlap_macros omacros macros;
      let active_macros =
        List.fold_left compile_macro omacros macros in
      let state, type_abbrevs = map_acc (compile_type_abbrev lcs) state type_abbrevs in
      let type_abbrevs = List.fold_left (add_to_index_type_abbrev state) C.Map.empty type_abbrevs in
      let state, types =
        map_acc (compile_type lcs) state types in
      let types = List.fold_left (fun m t -> map_append t.Types.decl.tname t m) C.Map.empty types in
      let state, modes = List.fold_left compile_mode (state,C.Map.empty) modes in
      let defs_m = defs_of_modes modes in
      let defs_t = defs_of_types types in
      let defs_ta = defs_of_type_abbrevs type_abbrevs in
      let lcs, state, types, type_abbrevs, modes, defs_b, body =
        compile_body active_macros types type_abbrevs modes lcs C.Set.empty state body in
      let symbols = C.Set.(union (union (union defs_m defs_t) defs_b) defs_ta) in
      (state : State.t), lcs, active_macros,
      { Structured.types; type_abbrevs; modes; body; symbols }

    and compile_body macros types type_abbrevs (modes : (mode * Loc.t) C.Map.t) lcs defs state = function
      | [] -> lcs, state, types, type_abbrevs, modes, defs, []
      | Locals (nlist, p) :: rest ->
          let orig_varmap = get_varmap state in
          let lcs, state =
            List.fold_left (fun (lcs,state) name ->
              let state, rel = Symbols.allocate_bound_symbol state lcs in
              lcs+1, update_varmap state (F.Map.add name rel))
            (lcs,state) nlist in
          let state, lcs, _,
            { Structured.types = tp; type_abbrevs = ta; modes = mp; body; symbols }
            =
            compile_program macros lcs state p in
          let defs = C.Set.union defs symbols in
          let modes = merge_modes state modes mp in
          let types = merge_types state types tp in
          let type_abbrevs = merge_type_abbrevs state type_abbrevs ta in
          let state = set_varmap state orig_varmap in
          let lcs, state, types, type_abbrevs, modes, defs, compiled_rest =
            compile_body macros types type_abbrevs modes lcs defs state rest in
          lcs, state, types, type_abbrevs, modes, defs, append_body body compiled_rest
      | Clauses cl :: rest ->
          let lcs, state, compiled_cl = compile_clauses lcs state macros cl in
          let compiled_cl = List.concat compiled_cl in
          let defs =
            C.Set.union defs (global_hd_symbols_of_clauses compiled_cl) in
          let compiled_cl = [Structured.Clauses compiled_cl] in
          let lcs, state, types, type_abbrevs, modes, defs, compiled_rest =
            compile_body macros types type_abbrevs modes lcs defs state rest in
          lcs, state, types, type_abbrevs, modes, defs, append_body compiled_cl compiled_rest
      | Namespace (prefix, p) :: rest ->
          let prefix = F.show prefix in
          let state, lcs, _, p = compile_program macros lcs state p in
          let lcs, state, types, type_abbrevs, modes, defs, compiled_rest =
            compile_body macros types type_abbrevs modes lcs defs state rest in
          let state, symbols = prepend state prefix p.Structured.symbols in
          lcs, state, types, type_abbrevs, modes, C.Set.union defs symbols,
          Structured.Namespace(prefix, p) :: compiled_rest
      | Shorten(shorthands,p) :: rest ->
          let state, shorthands = map_acc compile_shorthand state shorthands in
          let shorts = List.fold_left (fun s { short_name } ->
            C.Set.add short_name s) C.Set.empty shorthands in
          let state, lcs, _, p = compile_program macros lcs state p in
          let lcs, state, types, type_abbrevs, modes, defs, compiled_rest =
            compile_body macros types type_abbrevs modes lcs defs state rest in
          lcs, state, types, type_abbrevs, modes,
          C.Set.union defs (C.Set.diff p.Structured.symbols shorts),
          Structured.Shorten(shorthands, p) :: compiled_rest
      | Constraints ({ctx_filter; clique; rules}, p) :: rest ->
          (* XXX missing check for nested constraints *)
          let state, clique = map_acc funct_of_ast state clique in
          let state, ctx_filter = map_acc funct_of_ast state ctx_filter in
          let state, rules =
            map_acc (prechr_rule_of_ast lcs macros) state rules in
          let state, lcs, _, p = compile_program macros lcs state p in
          let lcs, state, types, type_abbrevs, modes, defs, compiled_rest =
            compile_body macros types type_abbrevs modes lcs defs state rest in
          lcs, state, types, type_abbrevs, modes,
          C.Set.union defs p.Structured.symbols,
          Structured.Constraints({ctx_filter; clique; rules},p) :: compiled_rest
    in
    let state, local_names, toplevel_macros, pbody =
      compile_program toplevel_macros 0 state p in
    state, { Structured.local_names; pbody; toplevel_macros }

end (* }}} *)

let lp = ToDBL.lp
let is_Arg = ToDBL.is_Arg
let mk_Arg = ToDBL.mk_Arg
let get_Args = ToDBL.get_Args
let get_Arg = ToDBL.get_Arg


module Flatten : sig

  (* Eliminating the structure (name spaces) *)

  val run : State.t -> Structured.program -> C.Set.t * macro_declaration * Flat.program

  val relocate : State.t -> D.constant D.Constants.Map.t -> Flat.program  -> Flat.program
  val relocate_term : State.t -> D.constant D.Constants.Map.t -> term -> term

end = struct (* {{{ *)


  open Structured

  (* This function *must* re-hashcons all leaves (Const) and recognize
     builtins since it is (also) used to apply a compilation unit relocation *)

  let smart_map_term ?(on_type=false) state f t =
    let rec aux_sm = function
      | Const c ->
          let c1 = f c in
          if not on_type && Builtins.is_declared state c1 then Builtin(c1,[])
          else Symbols.get_canonical state c1
      | Lam t as x ->
          let t1 = aux_sm t in
          if t == t1 then x else Lam t1
      | AppArg(i,ts) as x ->
          let ts1 = smart_map aux_sm ts in
          if ts == ts1 then x else AppArg(i,ts1)
      | AppUVar(r,lvl,ts) as x ->
          assert(!!r == D.dummy);
          let ts1 = smart_map aux_sm ts in
          if ts == ts1 then x else AppUVar(r,lvl,ts1)
      | Builtin(c,ts) ->
          let c1 = f c in
          let ts1 = smart_map aux_sm ts in
          if not on_type && Builtins.is_declared state c1 then Builtin(c,ts1)
          else if ts1 = [] then Symbols.get_canonical state c1 else App(c,List.hd ts1,List.tl ts1)
      | App(c,t,ts) ->
          let c1 = f c in
          let t1 = aux_sm t in
          let ts1 = smart_map aux_sm ts in
          if not on_type && Builtins.is_declared state c1 then Builtin (c1,t1 :: ts1)
          else App(c1,t1,ts1)
      | Cons(hd,tl) as x ->
          let hd1 = aux_sm hd in
          let tl1 = aux_sm tl in
          if hd == hd1 && tl == tl1 then x else Cons(hd1,tl1)
      | UVar(r,_,_) as x ->
          assert(!!r == D.dummy);
          x
      | (Arg _ | CData _ | Nil | Discard) as x -> x
    in
      aux_sm t

let subst_amap state f { nargs; c2i; i2n; n2t; n2i } =
  let c2i = Constants.Map.fold (fun k v m -> Constants.Map.add (f k) v m) c2i Constants.Map.empty in
  let n2t = StrMap.map (fun (t,c) ->
    let c = f c in
    let t = match t with
      | Const c -> Symbols.get_canonical state (f c)
      | _ -> assert false in
    t,c) n2t in
  { nargs; c2i; i2n; n2t; n2i }

  let smart_map_type state f ({ Types.tindex; decl = { tname; ttype; tloc }} as tdecl) =
    let tname1 = f tname in
    let ttype1 = smart_map_term ~on_type:true state f ttype.term in
    let tamap1 =subst_amap state f ttype.amap in
    if tname1 == tname && ttype1 == ttype.term && ttype.amap = tamap1 then tdecl
    else { Types.tindex; decl = { tname = tname1; tloc; ttype = { term = ttype1; amap = tamap1; loc = ttype.loc; spilling = ttype.spilling } } }


  let map_sequent state f { peigen; pcontext; pconclusion } =
    {
      peigen = smart_map_term state f peigen;
      pcontext = smart_map_term state f pcontext;
      pconclusion =smart_map_term state f pconclusion;
    }

  let map_chr state f
    { pto_match; pto_remove; pguard; pnew_goal; pamap; pifexpr; pname; pcloc }
  =
    {
      pto_match = smart_map (map_sequent state f) pto_match;
      pto_remove = smart_map (map_sequent state f) pto_remove;
      pguard = option_map (smart_map_term state f) pguard;
      pnew_goal = option_map (map_sequent state f) pnew_goal;
      pamap = subst_amap state f pamap;
      pifexpr; pname; pcloc;
    }

  let smart_map_preterm ?on_type state f ({ term; amap; loc; spilling } as x) =
    let term1 = smart_map_term ?on_type state f term in
    let amap1 = subst_amap state f amap in
    if term1 == term && amap1 == amap then x
    else { term = term1; amap = amap1; loc; spilling }

  let map_clause state f ({ Ast.Clause.body } as x) =
    let body1 = smart_map_preterm state f body in
    if body1 == body then x else { x with Ast.Clause.body = body1 }

  type subst = (string list * C.t C.Map.t)


  let apply_subst (f : C.t C.Map.t -> 'a -> 'a) (s : subst) : 'a -> 'a =
    fun x -> f (snd s) x

  let _apply_subst_list f = apply_subst (fun x -> smart_map (f x))

  let tabbrevs_map state f m =
    C.Map.fold (fun _ { taname; tavalue; taparams; taloc } m ->
      (* TODO: check for collisions *)
      let taname = f taname in
      let tavalue = smart_map_preterm ~on_type:true state f tavalue in
      C.Map.add taname { taname; tavalue; taparams; taloc } m
      ) m C.Map.empty

  let apply_subst_constant ?live_symbols =
    apply_subst (fun m x ->
      let x = try C.Map.find x m with Not_found -> x in
      begin match live_symbols with None -> () | Some r -> r := C.Set.add x !r end;
      x)

  let apply_subst_types ?live_symbols st s tm =
    let ksub = apply_subst_constant ?live_symbols s in
    C.Map.fold (fun k tl m -> C.Map.add (ksub k) (Types.smart_map (smart_map_type st ksub) tl) m) tm C.Map.empty

  let apply_subst_type_abbrevs ?live_symbols st s = tabbrevs_map st (apply_subst_constant ?live_symbols s)

  let apply_subst_modes ?live_symbols s m =
    C.Map.fold (fun c v m -> C.Map.add (apply_subst_constant ?live_symbols s c) v m) m C.Map.empty

  let apply_subst_chr ?live_symbols st s (l: (block_constraint)) =
    let app_sub_const f = smart_map (f (apply_subst_constant ?live_symbols s)) in
     (fun {ctx_filter; rules; clique} ->
        { ctx_filter = app_sub_const Fun.id ctx_filter;
          clique = app_sub_const Fun.id clique;
          rules = app_sub_const (map_chr st) rules }) l

  let apply_subst_clauses ?live_symbols st s =
    smart_map (map_clause st (apply_subst_constant ?live_symbols s))

  let push_subst state extra_prefix symbols_affected (oldprefix, oldsubst) =
    let newprefix = oldprefix @ [extra_prefix] in
    let state, newsubst =
      C.Set.fold (fun c (state,subst) ->
        let state, c1 = ToDBL.prefix_const state newprefix c in
        state, C.Map.add c c1 subst) symbols_affected (state, oldsubst) in
    state, (newprefix, newsubst)

  let push_subst_shorthands shorthands _symbols_defined (oldprefix, oldsubst) =
    let push1 m { Ast.Structured.short_name; full_name } =
      C.Map.add short_name
        (try C.Map.find full_name m with Not_found -> full_name) m
    in
    oldprefix, List.fold_left push1 oldsubst shorthands

  let rec compile_body live_symbols state lcs types type_abbrevs modes clauses chr subst bl =
    match bl with
    | [] -> types, type_abbrevs, modes, clauses, chr
    | Shorten(shorthands, { types = t; type_abbrevs = ta; modes = m; body; symbols = s }) :: rest ->
        let insubst = push_subst_shorthands shorthands s subst in
        let types = ToDBL.merge_types state (apply_subst_types ~live_symbols state insubst t) types in
        let type_abbrevs = ToDBL.merge_type_abbrevs state (apply_subst_type_abbrevs ~live_symbols state insubst ta) type_abbrevs in
        let modes = ToDBL.merge_modes state (apply_subst_modes ~live_symbols insubst m) modes in
        let types, type_abbrevs, modes, clauses, chr =
          compile_body live_symbols state lcs types type_abbrevs modes clauses chr insubst body in
        compile_body live_symbols state lcs types type_abbrevs modes clauses chr subst rest
    | Namespace (extra, { types = t; type_abbrevs = ta; modes = m; body; symbols = s }) :: rest ->
        let state, insubst = push_subst state extra s subst in
        let types = ToDBL.merge_types state (apply_subst_types ~live_symbols state insubst t) types in
        let type_abbrevs = ToDBL.merge_type_abbrevs state (apply_subst_type_abbrevs ~live_symbols state insubst ta) type_abbrevs in
        let modes = ToDBL.merge_modes state (apply_subst_modes ~live_symbols insubst m) modes in
        let types, type_abbrevs, modes, clauses, chr =
          compile_body live_symbols state lcs types type_abbrevs modes clauses chr insubst body in
        compile_body live_symbols state lcs types type_abbrevs modes clauses chr subst rest
    | Clauses cl :: rest ->
        let cl = apply_subst_clauses ~live_symbols state subst cl in
        let clauses = clauses @ cl in
        compile_body live_symbols state lcs types type_abbrevs modes clauses chr subst rest
    | Constraints ({ctx_filter; clique; rules}, { types = t; type_abbrevs = ta; modes = m; body }) :: rest ->
        let types = ToDBL.merge_types state (apply_subst_types ~live_symbols state subst t) types in
        let type_abbrevs = ToDBL.merge_type_abbrevs state (apply_subst_type_abbrevs ~live_symbols state subst ta) type_abbrevs in
        let modes = ToDBL.merge_modes state (apply_subst_modes ~live_symbols subst m) modes in
        let chr = apply_subst_chr ~live_symbols state subst {ctx_filter;clique;rules} :: chr in
        let types, type_abbrevs, modes, clauses, chr =
          compile_body live_symbols state lcs types type_abbrevs modes clauses chr subst body in
        compile_body live_symbols state lcs types type_abbrevs modes clauses chr subst rest

  let run state
    { Structured.local_names;
      pbody = { types; type_abbrevs; modes; body; symbols = _ };
      toplevel_macros;
    }
  =
    let live_symbols = ref C.Set.empty in
    let empty_subst = [],C.Map.empty in
    (* appying a subst also computes live symbols *)
    let types = apply_subst_types ~live_symbols state empty_subst types in
    let type_abbrevs = apply_subst_type_abbrevs ~live_symbols state empty_subst type_abbrevs in
    let modes = apply_subst_modes ~live_symbols empty_subst modes in
    let types, type_abbrevs, modes, clauses, chr =
      compile_body live_symbols state local_names types type_abbrevs modes [] [] empty_subst body in
    !live_symbols, toplevel_macros, { Flat.types;
      type_abbrevs;
      modes;
      clauses;
      chr = List.rev chr;
      local_names;
    }
    let relocate_term state s t =
      let ksub = apply_subst_constant ([],s) in
      smart_map_term state ksub t

    let relocate state f {
      Flat.types;
      type_abbrevs;
      modes;
      clauses;
      chr;
      local_names;
    } =
      let f = [], f in
    {
      Flat.types = apply_subst_types state f types;
      type_abbrevs = apply_subst_type_abbrevs state f type_abbrevs;
      modes = apply_subst_modes f modes;
      clauses = apply_subst_clauses state f clauses;
      chr = smart_map (apply_subst_chr state f) chr;
      local_names;
    }



end (* }}} *)

module Spill : sig

  (* Eliminate {func call} *)

  
  val spill_clause :
    State.t -> types:Types.types C.Map.t -> modes:(constant -> mode) ->
      (preterm, 'a) Ast.Clause.t -> (preterm, 'a) Ast.Clause.t

  val spill_chr :
    State.t -> types:Types.types C.Map.t -> modes:(constant -> mode) ->
      block_constraint -> block_constraint
  
  (* Exported to compile the query *)
  val spill_preterm :
    State.t -> Types.types C.Map.t -> (C.t -> mode) -> preterm -> preterm

end = struct (* {{{ *)

  let rec read_ty = function
    | App(c,x,[y]) when c == D.Global_symbols.variadic -> `Variadic (read_ty x,read_ty y)
    | App(c,x,[y]) when c == D.Global_symbols.arrowc -> 
        let ty_x = read_ty x in
        begin match read_ty y with
        | `Arrow(tys,ty) -> `Arrow (ty_x :: tys, ty)
        | ty -> `Arrow([ty_x], ty) end
    | Const x when x == D.Global_symbols.propc -> `Prop
    | _ -> `Unknown

  let type_of_const types c =
    try
      let { Types.decl = { ttype } } = (C.Map.find c types).Types.def in
      read_ty ttype.term
    with
      Not_found -> `Unknown

  let missing_args_of state loc modes types t =
    let c, args =
      let rec aux_mia = function
        | App (c,_,[x]) when c == D.Global_symbols.implc -> aux_mia x
        | App (c,x,xs) when c == D.Global_symbols.andc ->
            aux_mia List.(hd (rev (x :: xs)))
        | App (c,x,xs) -> c, x :: xs
        | Const c -> c, []
        | Builtin(c,args) -> c, args
        | _ -> error ~loc "Only applications can be spilled"
      in
        aux_mia t in
    let ty = type_of_const types c in
    let ty_mode, mode =
      match modes c with
      | l -> `Arrow(List.length l,`Prop), l
      | exception Not_found -> `Unknown, [] in
    let nargs = List.length args in
    let missing_args =
      match ty_mode, ty with
      | `Unknown,`Arrow(args,_) -> List.length args - nargs
      | `Arrow(arity,_),_ ->
          let missing = arity - nargs in
          let output_suffix =
            let rec aux_output = function Output :: l -> 1 + aux_output l | _ -> 0 in
            aux_output (List.rev mode) in
          if missing > output_suffix then
            error ~loc Printf.(sprintf
              "Cannot spill %s: only %d out of %d missing arguments are output"
              (Symbols.show state c) output_suffix missing);
          missing
      | _ -> error ~loc ("Cannot spill: unknown arity of " ^ Symbols.show state c) in
    if missing_args <= 0 then
      error ~loc ("Cannot spill: " ^ Symbols.show state c ^ " is fully applied");
    missing_args

  let spill_term state loc modes types argmap term =

    let argmap = ref argmap in
    let state = ref state in

    let mk_Arg n =
      let s, m, (x,_) = raw_mk_Arg !state n !argmap in
      argmap := m;
      state := s;
      x in

    let allocate_bound_symbol n =
      let s, x = Symbols.allocate_bound_symbol !state n in
      state := s;
      x in

    let mkAppC c = function
      | [] -> Symbols.get_canonical !state c
      | x::xs -> App(c,x,xs) in

    let mkApp hd args =
      match hd with
      | App(c,x,xs) -> App(c,x,xs @ args)
      | Const c -> mkAppC c args
      | Builtin(c,xs) -> Builtin(c,xs @ args)
      | _ -> assert false in

    let mkSpilled =
      let spilled = ref 0 in
      let rec aux_mks vars n =
        if n == 0 then []
        else begin
          incr spilled;
          mkApp (mk_Arg ("Spilled_" ^ string_of_int !spilled)) vars ::
            aux_mks vars (n-1)
        end in
      fun vars n -> List.rev (aux_mks vars n) in

    let mkAppSpilled fcall args =
      let rec on_last f = function
        | [] -> assert false
        | [x] -> [f x]
        | x::xs -> x :: on_last f xs
      in
      let rec aux_mka = function
        | App(c,x,[y]) when c == D.Global_symbols.implc ->
            mkAppC c [x;aux_mka y]
        | App (c,x,xs) when c == D.Global_symbols.andc ->
            mkAppC c (on_last aux_mka (x::xs))
        | t -> mkApp t args
      in
        aux_mka fcall in

    let equal_term c = function
      | Const d -> c == d
      | _ -> false in

    let rec drop n = function
      | [] -> []
      | _ :: xs when n > 0 -> drop (n-1) xs
      | x -> x in

    let size_outermost_spill ~default l =
      match List.rev l with
      | [] -> default
      | (size, _) :: _ -> List.length size in

    let rec apply_to names variable = function
      | Const f when List.exists (equal_term f) names ->
          mkAppC f [variable]
      | (Const _ | CData _ | Nil | Discard) as x -> x
      | Cons(hd,tl) ->
          Cons(apply_to names variable hd,apply_to names variable tl)
      | Lam t -> Lam (apply_to names variable t)
      | App(f,x,xs) when List.exists (equal_term f) names ->
          mkAppC f (List.map (apply_to names variable) (x::xs) @ [variable])
      | App(hd,x,xs) -> mkAppC hd (List.map (apply_to names variable) (x::xs))
      | Builtin(hd,xs) -> Builtin(hd, List.map (apply_to names variable) xs)
      | (Arg _ | AppArg _ | UVar _ | AppUVar _) -> assert false in

    let add_spilled sp t =
      if sp = [] then t else
      mkAppC D.Global_symbols.andc (List.map snd sp @ [t]) in

    let rec spaux (depth,vars as ctx) = function
      | App(c, fcall, rest) when c == D.Global_symbols.spillc ->
         if (rest <> []) then
           error ~loc "A spill expression cannot be applied to an argument";
         let spills, fcall = spaux1 ctx fcall in
         let args =
            mkSpilled (List.rev vars) (missing_args_of !state loc modes types fcall) in
         spills @ [args, mkAppSpilled fcall args], args
      | App(c, Lam arg, []) when c == D.Global_symbols.pic ->
         let ctx = depth+1, allocate_bound_symbol depth :: vars in
         let spills, arg = spaux1 ctx arg in
         [], [mkAppC c [Lam (add_spilled spills arg)]]
      | App(c, Lam arg, []) when c == D.Global_symbols.sigmac ->
         let ctx = depth+1, vars in
         let spills, arg = spaux1 ctx arg in
         [], [mkAppC c [Lam (add_spilled spills arg)]]
      | App(c, hyp, [concl]) when c == D.Global_symbols.implc ->
         let spills_hyp, hyp1 = spaux1 ctx hyp in
         let t = spaux1_prop ctx concl in
         if (spills_hyp != []) then
           error ~loc "Cannot spill in the head of a clause";
         [], [mkAppC c (hyp1 :: t)]
      | App(c, concl, [hyp]) when c == D.Global_symbols.rimplc ->
         let t = spaux1_prop ctx hyp in
         let spills_concl, concl1 = spaux1 ctx concl in
         if (spills_concl != []) then
           error ~loc "Cannot spill in the head of a clause";
         [], [mkAppC c (concl1 :: t)]
      | App(hd,x,xs) ->
         let args = x :: xs in
         let spills, args, is_prop =
           let (@@@) (s1,a1) (s2,a2,b) = s1 @ s2, a1 @ a2, b in
           let rec aux_spaux ty args = match ty, args with
             | (`Variadic(_,`Prop) | `Arrow([],`Prop)), [] -> [],[],true
             | _, [] -> [],[],false
             | `Variadic(`Prop,_), a1 :: an ->
                   ([],spaux1_prop ctx a1) @@@ aux_spaux ty an
             | `Arrow(`Prop :: ty,c), a1 :: an ->
                   ([],spaux1_prop ctx a1) @@@ aux_spaux (`Arrow(ty,c)) an
             | `Arrow((_ :: _ as ty),c), a1 :: an ->
                   let spills, a1 = spaux ctx a1 in
                   let ty = drop (size_outermost_spill spills ~default:1) ty in
                   (spills, a1) @@@ aux_spaux (`Arrow(ty,c)) an
             | _, a1 :: an -> spaux ctx a1 @@@ aux_spaux ty an
           in
             aux_spaux (type_of_const types hd) args in
         if is_prop then [], [add_spilled spills (mkAppC hd args)]
         else spills, [mkAppC hd args]
      | (CData _ | Const _ | Discard | Nil) as x -> [],[x]
      | Cons(hd,tl) ->
         let sp1, hd = spaux ctx hd in
         let sp2, tl = spaux ctx tl in
         (* FIXME: it could be in prop *)
         assert(List.length hd = 1 && List.length tl = 1);
         sp1 @ sp2, [Cons(List.hd hd, List.hd tl)]
      | Builtin(c,args) ->
         let spills, args = map_acc (fun sp x ->
           let sp1, x = spaux ctx x in
           sp @ sp1, x) [] args in
         [], [add_spilled spills (Builtin(c,List.concat args))]
      | Lam t ->
         let sp, t = spaux1 (depth+1, allocate_bound_symbol depth :: vars) t in
         let (t,_), sp = map_acc (fun (t,n) (names, call) ->
               let all_names = names @ n in
               let call = apply_to all_names (allocate_bound_symbol depth) call in
               let t = apply_to names (allocate_bound_symbol depth) t in
               (t,all_names), (names, mkAppC D.Global_symbols.pic [Lam call])
           ) (t,[]) sp in
         sp, [Lam t]
      | (UVar _ | AppUVar _) -> error ~loc "Stack term contains UVar"
      | (Arg _ | AppArg _) -> assert false

    and spaux1 ctx t =
      let spills, ts = spaux ctx t in
      if (List.length ts != 1) then
        error ~loc ("Spilling: expecting only one term at: " ^ show_term t);
      spills, List.hd ts

    and spaux1_prop (_, _ as ctx) t =
      let spills, ts = spaux ctx t in
      if (List.length ts != 1) then
        error ~loc ("Spilling: expecting only one term at: " ^ show_term t);
      [add_spilled spills (List.hd ts)]

    in

    let sp, term = spaux (0,[]) term in
    assert(List.length term = 1);
    let term = List.hd term in
    if (sp != []) then
      error ~loc ("Spilling: could not place " ^ show_term (snd (List.hd sp)));
    !argmap, term

  let spill_presequent state modes types loc pamap ({ pconclusion } as s) =
    let pamap, pconclusion = spill_term state loc modes types pamap pconclusion in
    pamap, { s with pconclusion }

  let spill_rule state modes types ({ pguard; pnew_goal; pamap; pcloc } as r) =
    let pamap, pguard = option_mapacc (spill_term state pcloc modes types) pamap pguard in
    let pamap, pnew_goal =
      option_mapacc (spill_presequent state modes types pcloc) pamap pnew_goal in
    { r with pguard; pnew_goal; pamap }

  let spill_chr state ~types ~modes {ctx_filter; clique; rules} =
    let rules = List.map (spill_rule state modes types) rules in
    {ctx_filter; clique; rules}

  let spill_clause state ~types ~modes ({ Ast.Clause.body = { term; amap; loc; spilling } } as x) =
    if not spilling then x
    else
      let amap, term = spill_term state loc modes types amap term in
      { x with Ast.Clause.body = { term; amap; loc; spilling = false } }

  let spill_preterm state types modes ({ term; amap; loc; spilling } as x) =
    if not spilling then x
    else
      let amap, term = spill_term state loc modes types amap term in
      { amap; term; loc; spilling = false; }

end (* }}} *)



let stack_term_of_preterm ~depth:arg_lvl state { term = t; amap = { c2i } } =
  let state = ref state in
  let get_global_or_allocate_bound_symbol n =
    let s, t = Symbols.get_global_or_allocate_bound_symbol !state n in
    state := s;
    t in
  let rec stack_term_of_preterm = function
    | Const c when C.Map.mem c c2i ->
        let argno = C.Map.find c c2i in
        R.mkAppArg argno arg_lvl []
    | Const c -> get_global_or_allocate_bound_symbol c
    | App(c, x, xs) when C.Map.mem c c2i ->
        let argno = C.Map.find c c2i in
        R.mkAppArg argno arg_lvl (List.map stack_term_of_preterm (x::xs))
    | App(c, x, xs) as app ->
        let x1 = stack_term_of_preterm x in
        let xs1 = smart_map stack_term_of_preterm xs in
        if x1 == x && xs1 == xs then app else App(c, x1, xs1)
    | Lam t as x ->
        let t1 = stack_term_of_preterm  t in
        if t1 == t then x else Lam t1
    | CData _ as x -> x
    | Builtin(c, args) as x ->
        let args1 = smart_map stack_term_of_preterm args in
        if args1 == args then x else Builtin(c, args1)
    | UVar _ | AppUVar _ | Arg _ | AppArg _ -> anomaly "preterm containing a variable"
    | Nil as x -> x
    | Discard as x -> x
    | Cons(hd, tl) as x ->
        let hd1 = stack_term_of_preterm hd in
        let tl1 = stack_term_of_preterm tl in
        if hd == hd1 && tl == tl1 then x else Cons(hd1,tl1)
  in
  let t = stack_term_of_preterm t in
  !state, t
;;

(* This is marshalable *)

module Assemble : sig

  val assemble : flags -> State.t -> Assembled.program -> compilation_unit list -> State.t * Assembled.program

end = struct (* {{{ *)

<<<<<<< HEAD
let compile_clause_attributes ({ Ast.Clause.attributes = { Ast.Structured.id }} as c) timestamp =
  { c with Ast.Clause.attributes = { Assembled.id; timestamp }}
=======
let compile_clause_attributes ({ Ast.Clause.attributes = { Ast.Structured.id }} as c) =
  { c with attributes = { Assembled.id }}

  let sort_insertion ~old_rev ~extra:l =
    let add s { Ast.Clause.attributes = { Assembled.id }; loc } =
      match id with
      | None -> s
      | Some n ->
          if StrMap.mem n s then
            error ~loc ("a clause named " ^ n ^
                   " already exists at " ^ Loc.show (StrMap.find n s))
          else
            StrMap.add n loc s in    
    let rec insert loc_name c l =
      match l, loc_name with
      | [],_ -> error ~loc:c.Ast.Clause.loc ("unable to graft this clause: no clause named " ^
             match loc_name with
             | Replace x | After x | Before x | Remove x -> x)
      | { Ast.Clause.attributes = { Assembled.id = Some n }} as x :: xs, (* AFTER   *)
        Ast.Structured.After name when n = name ->
           c :: x :: xs
      | { attributes = { Assembled.id = Some n }} as x :: xs,            (* BEFORE  *)
        Before name when n = name ->
           x :: c :: xs
      | { attributes = { id = Some n }} :: xs,                           (* REPLACE *)
        Replace name when n = name ->
           c :: xs
      | { attributes = { id = Some n }} :: xs,                           (* REMOVE  *)
        Remove name when n = name ->
           c :: xs
      | x :: xs, _ -> x :: insert loc_name c xs in
    let rec aux_sort seen acc = function
      | [] -> acc
      | { Ast.Clause.attributes = { Ast.Structured.insertion = Some i }} as x :: xs ->
          let x = compile_clause_attributes x in
          aux_sort (add seen x) (insert i x acc) xs
      | x :: xs ->
          let x = compile_clause_attributes x in
          aux_sort (add seen x) (x :: acc) xs
    in
    aux_sort StrMap.empty old_rev l
>>>>>>> ea1b3f6d

  (* let shift_pp fmt ({ Data.Constants.c2s},s,{ Data.Constants.c2s = c2s2 }) =
    Format.fprintf fmt "{{ @[<hov 2>";
    IntMap.iter (fun k v ->
      Format.fprintf fmt "(%s)%a ->@ (%s)%a;@ "
        (Hashtbl.find c2s k) Int.pp k (Hashtbl.find c2s2 v) Int.pp v) s;
    Format.fprintf fmt "@] }}" *)
  let clause_ifexpr { Ast.Clause.attributes = { Ast.Structured.ifexpr } } = ifexpr

  let chose_indexing state predicate l k =
    let all_zero = List.for_all ((=) 0) in
    let rec check_map default argno = function
      (* TODO: @FissoreD here we should raise an error if n > arity of the predicate? *)
      | [] -> error ("Wrong indexing for " ^ Symbols.show state predicate ^ ": no argument selected.")
      | 0 :: l -> check_map default (argno+1) l
      | 1 :: l when all_zero l -> MapOn argno
      | _ -> default ()
    in
    match k with
    | Some Ast.Structured.DiscriminationTree -> DiscriminationTree l
    | Some HashMap -> Hash l
    | None -> check_map (fun () -> DiscriminationTree l) 0 l
    | Some Map -> check_map (fun () ->
        error ("Wrong indexing for " ^ Symbols.show state predicate ^
                ": Map indexes exactly one argument at depth 1")) 0 l
  
  let update_indexing state modes types old_idx =
    let add_indexing_for name tindex map =
      let mode = try fst @@ C.Map.find name modes with Not_found -> [] in
      let declare_index, index =
        match tindex with
        | Some (Ast.Structured.Index(l,k)) -> true, chose_indexing state name l k
        | _ -> false, chose_indexing state name [1] None in
      try
        let _, old_tindex =
          try C.Map.find name map
          with Not_found -> C.Map.find name old_idx in
        if old_tindex <> index then
          if old_tindex <> MapOn 1 && declare_index then
            error ("multiple and inconsistent indexing attributes for " ^
                      Symbols.show state name)
          else
            if declare_index then C.Map.add name (mode,index) map
            else map
        else
          map
      with Not_found ->
        (* Printf.eprintf "declaring index for %s\n" (Symbols.show state name); *)
        C.Map.add name (mode,index) map in
        
    let map = C.Map.fold (fun tname l acc -> Types.fold (fun acc { Types.tindex } -> add_indexing_for tname (Some tindex) acc) acc l) types C.Map.empty in
    let map = C.Map.fold (fun k _ m -> add_indexing_for k None m) modes map in
    map, C.Map.union (fun _ _ _ -> assert false) map old_idx
     
<<<<<<< HEAD
let compile_clause modes initial_depth (state, index, clauses)
    ({ Ast.Clause.body = ({ amap = { nargs }} as body); loc; attributes } as c)
=======
let compile_clause modes initial_depth (state, index)
    ({ Ast.Clause.body = ({ amap = { nargs }} as body); loc; attributes } as o)
>>>>>>> ea1b3f6d
  =
  let state, body = stack_term_of_preterm ~depth:0 state body in
  let modes x = try fst @@ C.Map.find x modes with Not_found -> [] in
  let name = attributes.Ast.Structured.id in
  let (p,cl), _, morelcs =
    try R.CompileTime.clausify1 ~loc ~modes ~nargs ~depth:initial_depth body
    with D.CannotDeclareClauseForBuiltin(loc,c) ->
      error ?loc ("Declaring a clause for built in predicate " ^ Symbols.show state c)
    in
  if morelcs <> 0 then error ~loc "sigma in a toplevel clause is not supported";
  let graft = attributes.Ast.Structured.insertion in
<<<<<<< HEAD
   (* Printf.eprintf "adding clause from %s %s\n" (Loc.show loc) (Option.fold ~none:"" ~some:String.show name);  *)
  let index = R.CompileTime.add_to_index ~depth:initial_depth ~predicate:p ~graft cl name index in
  state, index, (compile_clause_attributes c cl.timestamp) :: clauses
=======
  (* Printf.eprintf "adding clause from %s\n" (Loc.show loc); *)
  let index = R.add_to_index ~depth:initial_depth ~predicate:p ~graft cl name index in
  (state, index), (o,cl.timestamp)
>>>>>>> ea1b3f6d


let assemble flags state code  (ul : compilation_unit list) =

  let local_names = code.Assembled.local_names in

  let state, index, indexing, clauses, types, type_abbrevs, modes, chr_rev =
    List.fold_left (fun (state, index, idx1, clauses, t1, ta1, m1, c1) ({ symbol_table; code }  as _u) ->
      let state, { Flat.clauses = cl2; types = t2; type_abbrevs = ta2; modes = m2; chr = c2; } =
        let state, shift = Stdlib.Result.get_ok @@ Symbols.build_shift ~flags ~base:state symbol_table in
        let code =
          if C.Map.is_empty shift then code
          else Flatten.relocate state shift code in
        state, code in
      let modes = ToDBL.merge_modes state m1 m2 in
      let type_abbrevs = ToDBL.merge_type_abbrevs state ta1 ta2 in
      let types = ToDBL.merge_types state t1 t2 in

      (* no mode discrepancy tested by merge_modes/types *)
      let new_indexing, idx2 = update_indexing state m2 t2 idx1 in
      C.Map.iter (fun predicate _ ->
        if Ptmap.mem predicate index.idx then (* TODO: move this check in the compiler *)
           error @@ "Some clauses for " ^ Symbols.show state predicate ^ " are already in the program, changing the indexing a posteriori is not allowed")
        new_indexing;

      let index = R.CompileTime.update_indexing new_indexing index in

      let cl2 = filter_if flags clause_ifexpr cl2 in
      let cl2 = List.map (Spill.spill_clause state ~types ~modes:(fun c -> fst @@ C.Map.find c modes)) cl2 in
      let c2 = List.map (Spill.spill_chr state ~types ~modes:(fun c -> fst @@ C.Map.find c modes)) c2 in
  
<<<<<<< HEAD
      let state, index,clauses =
        List.fold_left (compile_clause modes local_names) (state,index,clauses) cl2 in
=======
      let (state, index), cl2 =
        map_acc (compile_clause modes local_names) (state,index) cl2 in

      let clauses = List.fold_left (fun l (x,timestamp) -> Bl.rcons (compile_clause_attributes x,timestamp) l) clauses cl2 in
>>>>>>> ea1b3f6d
      
      state, index, idx2, clauses, types, type_abbrevs, modes, c2 :: c1
    ) (state, code.Assembled.prolog_program, code.Assembled.indexing, code.clauses, code.Assembled.types, code.Assembled.type_abbrevs, code.Assembled.modes, []) ul in
  let prolog_program = index in

  let chr = List.concat (code.Assembled.chr :: List.rev chr_rev) in
  let chr =
    let pifexpr { pifexpr } = pifexpr in
    List.map (fun {ctx_filter;clique;rules} -> {ctx_filter;clique;rules=filter_if flags pifexpr rules}) chr in
  state, { Assembled.clauses; indexing; prolog_program; types; type_abbrevs; modes; chr; local_names = code.Assembled.local_names; toplevel_macros = code.Assembled.toplevel_macros }

end (* }}} *)


(****************************************************************************
  API
 ****************************************************************************)

let rec constants_of acc = function
  | D.Const x -> C.Set.add x acc
  | D.App(c,x,xs) -> List.fold_left constants_of (constants_of (C.Set.add c acc) x) xs
  | D.Cons(x,xs) -> constants_of (constants_of acc x) xs
  | D.Lam x -> constants_of acc x
  | D.Builtin(c,xs) -> List.fold_left constants_of (C.Set.add c acc) xs
  | D.AppArg _ | D.Arg _
  | D.AppUVar _ | D.UVar _ -> anomaly "relocate_closed_term: not a closed term"
  | D.Nil | D.Discard | D.CData _ -> acc

  let relocate_closed_term ~from =
    let table = State.get Symbols.table from in
    fun ~to_ t ->
      let alive = constants_of C.Set.empty t in
      let table = Symbols.prune table ~alive in
      let base = State.update Symbols.table to_ Symbols.lock in
      Stdlib.Result.bind (Symbols.build_shift ~lock_base:true ~flags:default_flags ~base table)
        (fun (base, shift) -> Stdlib.Result.Ok (Flatten.relocate_term to_ shift t))

let w_symbol_table s f x =
  let table = Symbols.compile_table @@ State.get Symbols.table s in
  let pp_ctx = { table; uv_names = ref (IntMap.empty,0) } in
  Util.set_spaghetti_printer pp_const (R.Pp.pp_constant ~pp_ctx);
  f x

(* Compiler passes *)
let unit_or_header_of_ast { print_passes } s ?(toplevel_macros=F.Map.empty) p =

  if print_passes then
    Format.eprintf "== AST ================@\n@[<v 0>%a@]@\n"
      Ast.Program.pp p;

  let p = RecoverStructure.run s p in

  if print_passes then
    Format.eprintf "== Ast.Structured ================@\n@[<v 0>%a@]@\n"
      (w_symbol_table s Ast.Structured.pp_program) p;

  let s, p = ToDBL.run s ~toplevel_macros p in

  if print_passes then
    Format.eprintf "== Structured ================@\n@[<v 0>%a@]@\n"
      (w_symbol_table s Structured.pp_program) p;

  let alive, toplevel_macros, p = Flatten.run s p in

  if print_passes then
    Format.eprintf "== Flat ================@\n@[<v 0>%a@]@\n"
      (w_symbol_table s Flat.pp_program) p;

  s, {
    version = "%%VERSION_NUM%%";
    code = p;
    symbol_table = Symbols.prune (State.get Symbols.table s) ~alive
  }, toplevel_macros
;;

let print_unit { print_units } x =
    if print_units then
      let b1 = Marshal.to_bytes x.code [] in
      let b2 = Marshal.to_bytes x.symbol_table [] in
      Printf.eprintf "== UNIT =================\ncode: %dk (%d clauses)\nsymbols: %dk (%d entries: %s)\n%!"
        (Bytes.length b1 / 1024) (List.length x.code.Flat.clauses)  (Bytes.length b2 / 1024)
        (Symbols.size x.symbol_table)
        (String.concat ", " (List.sort compare (Symbols.symbols x.symbol_table)))
;;

let header_of_ast ~flags ~parser:p state_descriptor quotation_descriptor hoas_descriptor calc_descriptor builtins ast : header =
  let state = D.State.(init (merge_descriptors D.elpi_state_descriptor state_descriptor)) in
  let state =
    match hoas_descriptor.D.HoasHooks.extra_goals_postprocessing with
    | Some x ->
        D.State.set D.Conversion.extra_goals_postprocessing state x
    | None -> state in          
  let { D.QuotationHooks.default_quotation;
        named_quotations;
        singlequote_compilation;
        backtick_compilation } = quotation_descriptor in

  let state = D.State.set CustomFunctorCompilation.backtick state (Option.map snd backtick_compilation) in
  let state = D.State.set CustomFunctorCompilation.singlequote state (Option.map snd singlequote_compilation) in
  let state = D.State.set Quotation.default_quotation state default_quotation in
  let state = D.State.set Quotation.named_quotations state named_quotations in
  let state =
    let eval_map = List.fold_left (fun m (c,{ CalcHooks.code }) -> Constants.Map.add c code m) Constants.Map.empty (List.rev calc_descriptor) in
    D.State.set CalcHooks.eval state eval_map in
  let state = D.State.set parser state (Some p) in
  let state = D.State.set D.while_compiling state true in
  let state = State.set Symbols.table state (Symbols.global_table ()) in
  let state =
    List.fold_left (fun state (_,decls) ->
      List.fold_left (fun state -> function
      | Data.BuiltInPredicate.MLCode (p,_) -> Builtins.register state p
      | Data.BuiltInPredicate.MLData _ -> state
      | Data.BuiltInPredicate.MLDataC _ -> state
      | Data.BuiltInPredicate.LPCode _ -> state
      | Data.BuiltInPredicate.LPDoc _ -> state) state decls) state builtins in
  let state, u, toplevel_macros = unit_or_header_of_ast flags state ast in
  print_unit flags u;
  state, u, toplevel_macros

let unit_of_ast ~flags ~header:(s, (header : compilation_unit), toplevel_macros) p : compilation_unit =
  let _, u, _ = unit_or_header_of_ast flags s ~toplevel_macros p in
  print_unit flags u;
  u

let assemble_units ~flags ~header:(s,h,toplevel_macros) units : program =

  let nunits_with_locals =
    (h :: units) |> List.filter (fun {code = { Flat.local_names = x }} -> x > 0) |> List.length in

  if nunits_with_locals > 0 then
    error "Only 1 compilation unit is supported when local directives are used";

  let init = { (Assembled.empty ()) with toplevel_macros; local_names = h.code.local_names } in

  let s, p = Assemble.assemble flags s init (h :: units) in

  let { print_passes } = flags in

  if print_passes then
    Format.eprintf "== Assembled ================@\n@[<v 0>%a@]@\n"
      (w_symbol_table s Assembled.pp_program) p;

 s, p
;;

let append_units ~flags ~base:(s,p) units : program =
  let s, p = Assemble.assemble flags s p units in
  let { print_passes } = flags in

  if print_passes then
    Format.eprintf "== Assembled ================@\n@[<v 0>%a@]@\n"
      (w_symbol_table s Assembled.pp_program) p;

  s, p

let program_of_ast ~flags ~header p : program =
  let u = unit_of_ast ~flags ~header p in
  assemble_units ~flags ~header [u]

let is_builtin state tname =
  Builtins.is_declared state tname

let check_all_builtin_are_typed state types =
   Constants.Set.iter (fun c ->
     if not (match C.Map.find c types with
     | l -> l |> Types.for_all (fun { Types.tindex;_} -> tindex = Ast.Structured.External)
     | exception Not_found -> false) then
       error ("Built-in without external type declaration: " ^ Symbols.show state c))
   (Builtins.all state);
  C.Map.iter (fun tname tl -> tl |> Types.iter (fun { Types.tindex; decl = { tname; tloc }} ->
    if tindex = Ast.Structured.External && not (is_builtin state tname) then
      error ~loc:tloc ("external type declaration without Built-in: " ^
            Symbols.show state tname)))
  types
;;

let check_no_regular_types_for_builtins state types =
  C.Map.iter (fun tname l -> l |> Types.iter (fun {Types.tindex; decl = { tloc } } ->
    if tindex <> Ast.Structured.External && is_builtin state tname then
      anomaly ~loc:tloc ("type declaration for Built-in " ^
            Symbols.show state tname ^ " must be flagged as external");
 )) types


let uvbodies_of_assignments assignments =
  (* Clients may add spurious args that, not occurring in the query,
     are not turned into uvars *)
   let assignments = assignments |> StrMap.filter (fun _ -> function
     | UVar _ | AppUVar _ -> true
     | _ -> false) in
   State.end_goal_compilation (StrMap.map (function
     | UVar(b,_,_) | AppUVar(b,_,_) -> b
     | _ -> assert false) assignments)

let query_of_ast (compiler_state, assembled_program) t state_update =
  let compiler_state = State.begin_goal_compilation compiler_state in
  let initial_depth = assembled_program.Assembled.local_names in
  let types = assembled_program.Assembled.types in
  let type_abbrevs = assembled_program.Assembled.type_abbrevs in
  let modes = C.Map.map fst @@ assembled_program.Assembled.modes in
  let active_macros = assembled_program.Assembled.toplevel_macros in
  let state, query =
    ToDBL.query_preterm_of_ast ~depth:initial_depth active_macros compiler_state t in
  let query = Spill.spill_preterm state types (fun c -> C.Map.find c modes) query in
  let query_env = Array.make query.amap.nargs D.dummy in
  let state, queryt = stack_term_of_preterm ~depth:initial_depth state query in
  let initial_goal =
    R.move ~argsdepth:initial_depth ~from:initial_depth ~to_:initial_depth query_env
      queryt in
  let assignments = StrMap.map (fun i -> query_env.(i)) query.amap.n2i in
  {
    WithMain.types;
    modes;
    type_abbrevs;
    prolog_program = assembled_program.Assembled.prolog_program;
    clauses = assembled_program.Assembled.clauses;
    chr = assembled_program.Assembled.chr;
    initial_depth;
    query;
    query_arguments = Query.N;
    initial_goal;
    assignments;
    compiler_state = state |> (uvbodies_of_assignments assignments) |> state_update;
  }

let query_of_term (compiler_state, assembled_program) f =
  let compiler_state = State.begin_goal_compilation compiler_state in
  let initial_depth = assembled_program.Assembled.local_names in
  let types = assembled_program.Assembled.types in
  let type_abbrevs = assembled_program.Assembled.type_abbrevs in
  let modes = C.Map.map fst assembled_program.Assembled.modes in
  let active_macros = assembled_program.Assembled.toplevel_macros in
  let state, query =
    ToDBL.query_preterm_of_function
      ~depth:initial_depth active_macros compiler_state
      (f ~depth:initial_depth) in
  let query_env = Array.make query.amap.nargs D.dummy in
    let state, queryt = stack_term_of_preterm ~depth:initial_depth state query in
  let initial_goal =
    R.move ~argsdepth:initial_depth ~from:initial_depth ~to_:initial_depth query_env
      queryt in
  let assignments = StrMap.map (fun i -> query_env.(i)) query.amap.n2i in
 {
    WithMain.types;
    type_abbrevs;
    modes;
    prolog_program = assembled_program.Assembled.prolog_program;
    clauses = assembled_program.Assembled.clauses;
    chr = assembled_program.Assembled.chr;
    initial_depth;
    query;
    query_arguments = Query.N;
    initial_goal;
    assignments;
    compiler_state = state |> (uvbodies_of_assignments assignments);
  }


let query_of_data (state, p) loc (Query.Query { arguments } as descr) =
  let query = query_of_term (state, p) (fun ~depth state ->
    let state, term, gls = R.embed_query ~mk_Arg ~depth state descr in
    state, (loc, term), gls) in
  { query with query_arguments = arguments }

let lookup_query_predicate (state, p) pred =
  let state, pred = Symbols.allocate_global_symbol_str state pred in
  (state, p), pred

module Compiler : sig

  (* Translates preterms in terms and AST clauses into clauses (with a key,
   * subgoals, etc *)

  val run : 'a query -> 'a executable

end = struct (* {{{ *)

let compile_chr depth state
    { pto_match; pto_remove; pguard; pnew_goal; pamap; pname; pcloc = loc }
=
  if depth > 0 then error ~loc "CHR: rules and locals are not supported";
  let key_of_sequent { pconclusion } =
    match pconclusion with
    | Const x -> x
    | App(x,_,_) -> x
    | _ -> error ~loc "CHR: rule without head symbol" in
  let stack_term_of_preterm s term =
    stack_term_of_preterm ~depth:0 s { term; amap = pamap; loc; spilling = true } in
  let stack_sequent_of_presequent s { pcontext; pconclusion; peigen } =
    let s, context = stack_term_of_preterm s pcontext in
    let s, conclusion = stack_term_of_preterm s pconclusion in
    let s, eigen = stack_term_of_preterm s peigen in
    s, { CHR.context; conclusion; eigen } in
  let all_sequents = pto_match @ pto_remove in
  let pattern = List.map key_of_sequent all_sequents in
  let state, to_match = map_acc stack_sequent_of_presequent state pto_match in
  let state, to_remove = map_acc stack_sequent_of_presequent state pto_remove in
  let state, guard = option_mapacc stack_term_of_preterm state pguard in
  let state, new_goal = option_mapacc stack_sequent_of_presequent state pnew_goal in
  state, {
    CHR.to_match;
        to_remove;
        patsno = List.(length pto_match + length pto_remove);
        guard;
        new_goal;
        nargs = pamap.nargs;
        pattern;
        rule_name = pname;
        rule_loc = loc;
      }
;;



let check_rule_pattern_in_clique state clique { D.CHR.pattern; rule_name } =
  try
    let outside =
      List.find (fun x -> not (D.CHR.in_clique clique x)) pattern in
    error ("CHR rule " ^ rule_name ^ ": matches " ^ Symbols.show state outside ^
      " which is not a constraint on which it is applied. Check the list of predicates after the \"constraint\" keyword.");
  with Not_found -> ()

let run
  {
    WithMain.types;
    modes;
    clauses = _;
    prolog_program;
    chr;
    initial_depth;
    initial_goal;
    assignments;
    compiler_state = state;
    query_arguments;
  }
=
  check_all_builtin_are_typed state types;
  check_no_regular_types_for_builtins state types;
  (* Real Arg nodes: from "Const '%Arg3'" to "Arg 3" *)
  let state, chr =
    List.fold_left (fun (state, chr) {ctx_filter; clique; rules} ->
      let chr, clique = CHR.new_clique (Symbols.show state) ctx_filter clique chr in
      let state, rules = map_acc (compile_chr initial_depth) state rules in
      List.iter (check_rule_pattern_in_clique state clique) rules;
      state, List.fold_left (fun x y -> CHR.add_rule clique y x) chr rules)
    (state, CHR.empty) chr in
  let compiler_symbol_table = State.get Symbols.table state in
  let builtins = Hashtbl.create 17 in
  let pred_list = (State.get Builtins.builtins state).code in
  List.iter
    (fun (D.BuiltInPredicate.Pred(s,_,_) as p) ->
      let c, _ = Symbols.get_global_symbol_str state s in
      Hashtbl.add builtins c p)
    pred_list;
  let symbol_table = Symbols.compile_table compiler_symbol_table in
  {
    D.compiled_program = { index = close_index prolog_program; src = [] };
    chr;
    initial_depth;
    initial_goal;
    initial_runtime_state = State.end_compilation state;
    assignments;
    query_arguments;
    symbol_table;
    builtins;
  }

end (* }}} *)

let optimize_query = Compiler.run

let pp_program pp fmt {
    WithMain.clauses;
    initial_depth;
    compiler_state; } =
<<<<<<< HEAD
  let clauses = clauses |> List.sort (fun c1 c2 -> R.lex_insertion c1.Ast.Clause.attributes.Assembled.timestamp c2.Ast.Clause.attributes.Assembled.timestamp) in
  let compiler_state, clauses =
    map_acc (fun state { Ast.Clause.body; loc; attributes = { Assembled.id; timestamp } } ->
       let state, c = stack_term_of_preterm ~depth:initial_depth state body in
       state, (c,loc,id,timestamp))
=======
  let clauses = clauses |> Bl.to_scan |> Bl.to_list |> List.sort (fun (_,t1) (_,t2) -> R.lex_insertion t1 t2) in
  let compiler_state, clauses =
    map_acc (fun state ({ Ast.Clause.body; loc; attributes },timestamp) ->
       let state, c = stack_term_of_preterm ~depth:initial_depth state body in
       state, (c,loc,attributes.Assembled.id,timestamp))
>>>>>>> ea1b3f6d
    compiler_state clauses in
  let pp_ctx = {
    uv_names = ref (IntMap.empty, 0);
    table = Symbols.compile_table (State.get Symbols.table compiler_state);
  } in
  Format.fprintf fmt "@[<v>";
<<<<<<< HEAD
  List.iter (fun (body,loc,name,timestamp) ->
    Format.fprintf fmt "@[<h>%% [%a] %a %a@]@;" Format.(pp_print_list ~pp_sep:(fun fmt () -> pp_print_string fmt "; ") pp_print_int) timestamp Loc.pp loc Format.(pp_print_option (fun fmt x -> pp_print_string fmt x)) name ;
=======
  List.iter (fun (body,loc,id,timestamp) ->
    Format.fprintf fmt "%% %a %a %a.@;" (Format.pp_print_list Format.pp_print_int) timestamp (Util.pp_option Format.pp_print_string) id Loc.pp loc;
>>>>>>> ea1b3f6d
    Format.fprintf fmt "%a.@;" (pp ~pp_ctx ~depth:initial_depth) body)
    clauses;
  Format.fprintf fmt "@]"
;;
let pp_goal pp fmt {
    WithMain.initial_depth;
    compiler_state;
    query; } =
  let compiler_state, goal = stack_term_of_preterm compiler_state ~depth:initial_depth query in
  let pp_ctx = {
    uv_names = ref (IntMap.empty, 0);
    table = Symbols.compile_table (State.get Symbols.table compiler_state);
  } in
  Format.fprintf fmt "@[<v>";
  Format.fprintf fmt "%a.@;" (pp ~pp_ctx ~depth:initial_depth) goal;
  Format.fprintf fmt "@]"
;;

(****************************************************************************
  Quotation (for static checkers, see elpi-quoted_syntax.elpi)
 ****************************************************************************)

let constc   = D.Global_symbols.declare_global_symbol "const"
let tconstc  = D.Global_symbols.declare_global_symbol "tconst"
let appc     = D.Global_symbols.declare_global_symbol "app"
let tappc    = D.Global_symbols.declare_global_symbol "tapp"
let lamc     = D.Global_symbols.declare_global_symbol "lam"
let cdatac   = D.Global_symbols.declare_global_symbol "cdata"
let forallc  = D.Global_symbols.declare_global_symbol "forall"
let arrowc   = D.Global_symbols.declare_global_symbol "arrow"
let argc     = D.Global_symbols.declare_global_symbol "arg"
let discardc = D.Global_symbols.declare_global_symbol "discard"
let clausec  = D.Global_symbols.declare_global_symbol "clause"
let checkc   = D.Global_symbols.declare_global_symbol "check"
let colonc   = D.Global_symbols.declare_global_symbol "`:"
let colonec  = D.Global_symbols.declare_global_symbol "`:="

let mkQApp ~on_type l =
  let c = if on_type then tappc else appc in
  App(c,R.list_to_lp_list l,[])

let mkQCon time ~compiler_state new_state ~on_type ?(amap=empty_amap) c =
  let allocate_bound_symbol =
    match time with
    | `Compiletime -> Symbols.allocate_bound_symbol
    | `Runtime f -> (fun s c -> s, f c) in
  try allocate_bound_symbol new_state (C.Map.find c amap.c2i)
  with Not_found ->
    let a = if on_type then tconstc else constc in
    if c < 0 then new_state, App(a,D.C.of_string (Symbols.show compiler_state c),[])
    else allocate_bound_symbol new_state (c + amap.nargs)

let quote_preterm time ~compiler_state new_state ?(on_type=false) { term; amap } =
  let new_state = ref new_state in
  let mkQApp = mkQApp ~on_type in
  let mkQCon c =
    let n, x = mkQCon time ~compiler_state !new_state ~on_type ~amap c in
    new_state := n;
    x in
  let rec aux_quote depth term = match term with
    | App(c,CData s,[])
      when on_type && c == D.Global_symbols.ctypec && D.C.is_string s -> term
    | App(c,s,[t]) when on_type && c == D.Global_symbols.arrowc ->
        App(arrowc,aux_quote depth s,[aux_quote depth t])
    | Const n when on_type && Symbols.show compiler_state n = "prop" -> term

    | Const n -> mkQCon n
    | Builtin(c,[]) -> mkQCon c
    | Lam x -> App(lamc,Lam (aux_quote (depth+1) x),[])
    | App(c,x,xs) ->
        mkQApp (mkQCon c :: List.(map (aux_quote depth) (x :: xs)))
    | Builtin(c,args) -> mkQApp (mkQCon c :: List.map (aux_quote depth) args)

(*
    | Arg(id,0) -> D.mkConst id
    | Arg(id,argno) -> mkQApp (D.mkConst id :: C.mkinterval vars argno 0)
    | AppArg(id,xs) -> mkQApp (D.mkConst id :: List.map (aux depth) xs)
*)
    | Arg _ | AppArg _ -> assert false

(*
    | UVar ({ contents = g }, from, args) when g != D.dummy ->
       aux depth (deref_uv ~from ~to_:depth args g)
    | AppUVar ({contents = t}, from, args) when t != D.dummy ->
       aux depth (deref_appuv ~from ~to_:depth args t)
*)
    | UVar _ | AppUVar _ -> assert false

    | CData _ as x -> App(cdatac,x,[])
    | Cons(hd,tl) -> mkQApp [mkQCon D.Global_symbols.consc; aux_quote depth hd; aux_quote depth tl]
    | Nil -> mkQCon D.Global_symbols.nilc
    | Discard -> mkQCon discardc
  in
  let term = aux_quote amap.nargs term in
  !new_state, term

(* FIXME : close_with_pis already exists but unused *)
let close_w_binder binder t { nargs } =
  let rec close = function
    | 0 -> t
    | n -> App(binder,Lam (close (n-1)),[]) in
  close nargs

let sorted_names_of_argmap argmap =
    IntMap.bindings argmap.i2n |>
    List.map snd |>
    List.map D.C.of_string

let quote_loc ?id loc =
  let source_name =
    match id with
    | Some x -> loc.Loc.source_name ^ ": " ^ x
    | None -> loc.Loc.source_name in
  Ast.cloc.CData.cin { loc with Loc.source_name }

let quote_clause time ~compiler_state new_state { Ast.Clause.loc; attributes = { Assembled.id }; body } =
  let clloc = quote_loc ?id loc in
  let new_state, bodyt = quote_preterm time ~compiler_state new_state body in
  let qt = close_w_binder argc bodyt body.amap in
  let names = sorted_names_of_argmap body.amap in
  new_state, App(clausec,CData clloc,[R.list_to_lp_list names; qt])
;;

let rec lam2forall = function
  | App(c,x,[]) when c == lamc -> mkApp forallc (lam2forall x) []
  | App(c,x,xs) -> mkApp c (lam2forall x) (List.map lam2forall xs)
  | (Const _ | Nil | CData _| Discard) as x -> x
  | Cons(x,xs) -> mkCons (lam2forall x) (lam2forall xs)
  | Builtin(c,xs) -> mkBuiltin c (List.map lam2forall xs)
  | Lam x -> mkLam (lam2forall x)
  | UVar _ | AppUVar _ -> assert false
  | Arg _ | AppArg _ -> assert false

let quote_syntax time new_state { WithMain.clauses; query; compiler_state } =
  let names = sorted_names_of_argmap query.amap in
<<<<<<< HEAD
  let clauses = clauses |> List.sort (fun c1 c2 -> R.lex_insertion c1.Ast.Clause.attributes.Assembled.timestamp c2.Ast.Clause.attributes.Assembled.timestamp) in
  let new_state, clist = map_acc (quote_clause time ~compiler_state) new_state clauses in
=======
  let new_state, clist = map_acc (quote_clause time ~compiler_state) new_state (clauses |> Bl.to_scan |> Bl.to_list |> List.sort (fun (_,t1) (_,t2) -> R.lex_insertion t1 t2) |> List.map fst) in
>>>>>>> ea1b3f6d
  let new_state, queryt = quote_preterm time ~on_type:false ~compiler_state new_state query in
  let q =
    App(clausec,CData (quote_loc ~id:"query" query.loc),
      [R.list_to_lp_list names;
       close_w_binder argc queryt query.amap]) in
  new_state, clist, q

let unfold_type_abbrevs ~compiler_state lcs type_abbrevs { term; loc; amap } =
  let find_opt c =
    try Some (C.Map.find c type_abbrevs) with Not_found -> None in
  let rec aux_tabbrv seen = function
    | Const c as x ->
        begin match find_opt c with
        | Some { tavalue; taparams } ->
          if taparams > 0 then
            error ~loc ("type abbreviation " ^ Symbols.show compiler_state c ^ " needs " ^
              string_of_int taparams ^ " arguments");
          if C.Set.mem c seen then
            error ~loc
              ("looping while unfolding type abbreviation for "^ Symbols.show compiler_state c);
          aux_tabbrv (C.Set.add c seen) tavalue.term
        | None -> x
        end
    | App(c,t,ts) as x ->
        begin match find_opt c with
        | Some { tavalue; taparams } ->
          let nargs = 1 + List.length ts in
          if taparams > nargs then
            error ~loc ("type abbreviation " ^ Symbols.show compiler_state c ^ " needs " ^
              string_of_int taparams ^ " arguments, only " ^
              string_of_int nargs ^ " are provided");
          if C.Set.mem c seen then
            error ~loc
              ("looping while unfolding type abbreviation for "^ Symbols.show compiler_state c);
          aux_tabbrv (C.Set.add c seen) (R.deref_appuv ~from:lcs ~to_:lcs (t::ts) tavalue.term)
        | None ->
          let t1 = aux_tabbrv seen t in
          let ts1 = smart_map (aux_tabbrv seen) ts in
          if t1 == t && ts1 == ts then x
          else App(c,t1,ts1)
        end
    | x -> x
  in
    { term = aux_tabbrv C.Set.empty term; loc; amap; spilling = false }

let term_of_ast ~depth state text =
 if State.get D.while_compiling state then
   anomaly ("term_of_ast cannot be used at compilation time");
 let module P = (val option_get ~err:"No parser" (State.get parser state)) in
 let loc = Ast.Loc.initial "(string_of_term)" in
 let t = P.goal ~loc ~text in
 let state, (t,nargs) = ToDBL.temporary_compilation_at_runtime (fun s x ->
    let s, x = ToDBL.query_preterm_of_ast ~depth F.Map.empty s x in
    let s, t = stack_term_of_preterm ~depth s x in
    s, (t, x.amap.nargs)
    ) state t in
 let env = Array.make nargs D.dummy in
 let argsdepth = depth in
 state, R.move ~argsdepth ~from:depth ~to_:depth env t
;;

let static_check ~exec ~checker:(state,program)
  ({ WithMain.types; type_abbrevs; initial_depth; compiler_state } as q) =
  let time = `Compiletime in
  let state, p,q = quote_syntax time state q in
  let state, tlist = C.Map.fold (fun tname l (state,tl) ->
    let l = l.Types.lst in
    let state, l =
      List.rev l |> map_acc (fun state { Types.decl = { ttype } } ->
        let state, c = mkQCon time ~compiler_state state ~on_type:false tname in
        let ttypet = unfold_type_abbrevs ~compiler_state initial_depth type_abbrevs ttype in
        let state, ttypet = quote_preterm time ~compiler_state state ~on_type:true ttypet in
        state, App(colonc,c, [close_w_binder forallc ttypet ttype.amap])) state
      in
        state, l :: tl)
      types (state,[]) in
  let tlist = List.concat (List.rev tlist) in
  let state, talist =
    C.Map.bindings type_abbrevs |>
    map_acc (fun state (name, { tavalue;  } ) ->
      let tavaluet = unfold_type_abbrevs ~compiler_state initial_depth type_abbrevs tavalue in
      let state, tavaluet = quote_preterm time ~compiler_state state ~on_type:true tavaluet in
      state, App(colonec, D.C.of_string (Symbols.show compiler_state name), [lam2forall tavaluet])) state
    in
  let loc = Loc.initial "(static_check)" in
  let query =
    query_of_term (state, program) (fun ~depth state ->
      assert(depth=0);
      state, (loc,App(checkc,R.list_to_lp_list p,[q;R.list_to_lp_list tlist;R.list_to_lp_list talist])), []) in
  let executable = optimize_query query in
  exec executable <> Failure
;;
<|MERGE_RESOLUTION|>--- conflicted
+++ resolved
@@ -566,11 +566,7 @@
   types : Types.types C.Map.t;
   type_abbrevs : type_abbrev_declaration C.Map.t;
   modes : (mode * Loc.t) C.Map.t;
-<<<<<<< HEAD
   clauses : (preterm,attribute) Ast.Clause.t list;
-=======
-  clauses : ((preterm,attribute) Ast.Clause.t * int list) Bl.t;
->>>>>>> ea1b3f6d
   prolog_program : preindex;
   indexing : (mode * indexing) C.Map.t;
   chr : block_constraint list;
@@ -618,11 +614,7 @@
   types : Types.types C.Map.t;
   type_abbrevs : type_abbrev_declaration C.Map.t;
   modes : mode C.Map.t;
-<<<<<<< HEAD
   clauses : (preterm,Assembled.attribute) Ast.Clause.t list;
-=======
-  clauses : ((preterm,Assembled.attribute) Ast.Clause.t * int list) Bl.t; (* remove? *)
->>>>>>> ea1b3f6d
   prolog_program : preindex;
   chr : block_constraint list;
   initial_depth : int;
@@ -663,6 +655,8 @@
       error ~loc ("illegal attribute " ^ show_raw_attribute a) in
     let illegal_replace s =
       error ~loc ("replacing clause for "^ s ^" cannot have a name attribute") in
+    let illegal_remove_id s =
+      error ~loc ("remove clause for "^ s ^" cannot have a name attribute") in
     let rec aux_attrs r = function
       | [] -> r
       | Name s :: rest ->
@@ -689,6 +683,7 @@
     begin
       match attributes.insertion, attributes.id with
       | Some (Replace x), Some _ -> illegal_replace x
+      | Some (Remove x), Some _ -> illegal_remove_id x
       | _ -> ()
     end;
     { c with Clause.attributes }
@@ -2091,52 +2086,8 @@
 
 end = struct (* {{{ *)
 
-<<<<<<< HEAD
 let compile_clause_attributes ({ Ast.Clause.attributes = { Ast.Structured.id }} as c) timestamp =
   { c with Ast.Clause.attributes = { Assembled.id; timestamp }}
-=======
-let compile_clause_attributes ({ Ast.Clause.attributes = { Ast.Structured.id }} as c) =
-  { c with attributes = { Assembled.id }}
-
-  let sort_insertion ~old_rev ~extra:l =
-    let add s { Ast.Clause.attributes = { Assembled.id }; loc } =
-      match id with
-      | None -> s
-      | Some n ->
-          if StrMap.mem n s then
-            error ~loc ("a clause named " ^ n ^
-                   " already exists at " ^ Loc.show (StrMap.find n s))
-          else
-            StrMap.add n loc s in    
-    let rec insert loc_name c l =
-      match l, loc_name with
-      | [],_ -> error ~loc:c.Ast.Clause.loc ("unable to graft this clause: no clause named " ^
-             match loc_name with
-             | Replace x | After x | Before x | Remove x -> x)
-      | { Ast.Clause.attributes = { Assembled.id = Some n }} as x :: xs, (* AFTER   *)
-        Ast.Structured.After name when n = name ->
-           c :: x :: xs
-      | { attributes = { Assembled.id = Some n }} as x :: xs,            (* BEFORE  *)
-        Before name when n = name ->
-           x :: c :: xs
-      | { attributes = { id = Some n }} :: xs,                           (* REPLACE *)
-        Replace name when n = name ->
-           c :: xs
-      | { attributes = { id = Some n }} :: xs,                           (* REMOVE  *)
-        Remove name when n = name ->
-           c :: xs
-      | x :: xs, _ -> x :: insert loc_name c xs in
-    let rec aux_sort seen acc = function
-      | [] -> acc
-      | { Ast.Clause.attributes = { Ast.Structured.insertion = Some i }} as x :: xs ->
-          let x = compile_clause_attributes x in
-          aux_sort (add seen x) (insert i x acc) xs
-      | x :: xs ->
-          let x = compile_clause_attributes x in
-          aux_sort (add seen x) (x :: acc) xs
-    in
-    aux_sort StrMap.empty old_rev l
->>>>>>> ea1b3f6d
 
   (* let shift_pp fmt ({ Data.Constants.c2s},s,{ Data.Constants.c2s = c2s2 }) =
     Format.fprintf fmt "{{ @[<hov 2>";
@@ -2191,13 +2142,8 @@
     let map = C.Map.fold (fun k _ m -> add_indexing_for k None m) modes map in
     map, C.Map.union (fun _ _ _ -> assert false) map old_idx
      
-<<<<<<< HEAD
 let compile_clause modes initial_depth (state, index, clauses)
     ({ Ast.Clause.body = ({ amap = { nargs }} as body); loc; attributes } as c)
-=======
-let compile_clause modes initial_depth (state, index)
-    ({ Ast.Clause.body = ({ amap = { nargs }} as body); loc; attributes } as o)
->>>>>>> ea1b3f6d
   =
   let state, body = stack_term_of_preterm ~depth:0 state body in
   let modes x = try fst @@ C.Map.find x modes with Not_found -> [] in
@@ -2209,15 +2155,9 @@
     in
   if morelcs <> 0 then error ~loc "sigma in a toplevel clause is not supported";
   let graft = attributes.Ast.Structured.insertion in
-<<<<<<< HEAD
    (* Printf.eprintf "adding clause from %s %s\n" (Loc.show loc) (Option.fold ~none:"" ~some:String.show name);  *)
   let index = R.CompileTime.add_to_index ~depth:initial_depth ~predicate:p ~graft cl name index in
   state, index, (compile_clause_attributes c cl.timestamp) :: clauses
-=======
-  (* Printf.eprintf "adding clause from %s\n" (Loc.show loc); *)
-  let index = R.add_to_index ~depth:initial_depth ~predicate:p ~graft cl name index in
-  (state, index), (o,cl.timestamp)
->>>>>>> ea1b3f6d
 
 
 let assemble flags state code  (ul : compilation_unit list) =
@@ -2249,15 +2189,8 @@
       let cl2 = List.map (Spill.spill_clause state ~types ~modes:(fun c -> fst @@ C.Map.find c modes)) cl2 in
       let c2 = List.map (Spill.spill_chr state ~types ~modes:(fun c -> fst @@ C.Map.find c modes)) c2 in
   
-<<<<<<< HEAD
       let state, index,clauses =
         List.fold_left (compile_clause modes local_names) (state,index,clauses) cl2 in
-=======
-      let (state, index), cl2 =
-        map_acc (compile_clause modes local_names) (state,index) cl2 in
-
-      let clauses = List.fold_left (fun l (x,timestamp) -> Bl.rcons (compile_clause_attributes x,timestamp) l) clauses cl2 in
->>>>>>> ea1b3f6d
       
       state, index, idx2, clauses, types, type_abbrevs, modes, c2 :: c1
     ) (state, code.Assembled.prolog_program, code.Assembled.indexing, code.clauses, code.Assembled.types, code.Assembled.type_abbrevs, code.Assembled.modes, []) ul in
@@ -2633,32 +2566,19 @@
     WithMain.clauses;
     initial_depth;
     compiler_state; } =
-<<<<<<< HEAD
   let clauses = clauses |> List.sort (fun c1 c2 -> R.lex_insertion c1.Ast.Clause.attributes.Assembled.timestamp c2.Ast.Clause.attributes.Assembled.timestamp) in
   let compiler_state, clauses =
     map_acc (fun state { Ast.Clause.body; loc; attributes = { Assembled.id; timestamp } } ->
        let state, c = stack_term_of_preterm ~depth:initial_depth state body in
        state, (c,loc,id,timestamp))
-=======
-  let clauses = clauses |> Bl.to_scan |> Bl.to_list |> List.sort (fun (_,t1) (_,t2) -> R.lex_insertion t1 t2) in
-  let compiler_state, clauses =
-    map_acc (fun state ({ Ast.Clause.body; loc; attributes },timestamp) ->
-       let state, c = stack_term_of_preterm ~depth:initial_depth state body in
-       state, (c,loc,attributes.Assembled.id,timestamp))
->>>>>>> ea1b3f6d
     compiler_state clauses in
   let pp_ctx = {
     uv_names = ref (IntMap.empty, 0);
     table = Symbols.compile_table (State.get Symbols.table compiler_state);
   } in
   Format.fprintf fmt "@[<v>";
-<<<<<<< HEAD
   List.iter (fun (body,loc,name,timestamp) ->
     Format.fprintf fmt "@[<h>%% [%a] %a %a@]@;" Format.(pp_print_list ~pp_sep:(fun fmt () -> pp_print_string fmt "; ") pp_print_int) timestamp Loc.pp loc Format.(pp_print_option (fun fmt x -> pp_print_string fmt x)) name ;
-=======
-  List.iter (fun (body,loc,id,timestamp) ->
-    Format.fprintf fmt "%% %a %a %a.@;" (Format.pp_print_list Format.pp_print_int) timestamp (Util.pp_option Format.pp_print_string) id Loc.pp loc;
->>>>>>> ea1b3f6d
     Format.fprintf fmt "%a.@;" (pp ~pp_ctx ~depth:initial_depth) body)
     clauses;
   Format.fprintf fmt "@]"
@@ -2794,12 +2714,8 @@
 
 let quote_syntax time new_state { WithMain.clauses; query; compiler_state } =
   let names = sorted_names_of_argmap query.amap in
-<<<<<<< HEAD
   let clauses = clauses |> List.sort (fun c1 c2 -> R.lex_insertion c1.Ast.Clause.attributes.Assembled.timestamp c2.Ast.Clause.attributes.Assembled.timestamp) in
   let new_state, clist = map_acc (quote_clause time ~compiler_state) new_state clauses in
-=======
-  let new_state, clist = map_acc (quote_clause time ~compiler_state) new_state (clauses |> Bl.to_scan |> Bl.to_list |> List.sort (fun (_,t1) (_,t2) -> R.lex_insertion t1 t2) |> List.map fst) in
->>>>>>> ea1b3f6d
   let new_state, queryt = quote_preterm time ~on_type:false ~compiler_state new_state query in
   let q =
     App(clausec,CData (quote_loc ~id:"query" query.loc),
