--- conflicted
+++ resolved
@@ -15,15 +15,8 @@
 val cons : 'a -> 'a t -> 'a t
 val rcons : 'a -> 'a t -> 'a t
 
-<<<<<<< HEAD
-=======
-(* O(n) space and time *)
-val copy : 'a t -> 'a t
-
-(* These 3 are O(n) time, O(1) space. The test must succeed once *)
 val replace : ('a -> bool) -> 'a -> 'a t -> 'a t
 val remove : ('a -> bool) -> 'a t -> 'a t
->>>>>>> ea1b3f6d
 val insert : ('a -> int) -> 'a -> 'a t -> 'a t
 val remove : ('a -> bool) -> 'a t -> 'a t
 
