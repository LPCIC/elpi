(* elpi: embedded lambda prolog interpreter                                  *)
(* license: GNU Lesser General Public License Version 2.1 or later           *)
(* ------------------------------------------------------------------------- *)

open Elpi_util
open Util

module Loc = Loc
module Func = struct

  module Self = struct

  type t = string
  let compare = String.compare

  (* Hash consing *)
  let from_string =
   let h = Hashtbl.create 37 in
   let rec aux = function
    | "nil" -> aux "[]"
    | "cons" -> aux "::"
    | "&" -> aux "," (* legacy parser *)
    | x ->
       try Hashtbl.find h x
       with Not_found -> Hashtbl.add h x x ; x
   in
     aux

  let pp fmt s = Format.fprintf fmt "%s" s
  let show x = x
  let equal x y = x == y || x = y (* Resilient to unmarshaling *)
  let truef = from_string "true"
  let andf = from_string ","
  let orf = from_string ";"
  let implf = from_string "=>"
  let rimplf = from_string ":-"
  let cutf = from_string "!"
  let pif = from_string "pi"
  let sigmaf = from_string "sigma"
  let eqf = from_string "="
  let isf = from_string "is"
  let consf = from_string "::"
  let nilf = from_string "[]"
  let arrowf = from_string "->"
  let sequentf = from_string "?-"
  let ctypef = from_string "ctype"
  
  let dummyname = from_string "%dummy"
  let spillf = from_string "%spill"

  end

  let is_uvar_name s =
    let c = s.[0] in
    ('A' <= c && c <= 'Z')

  include Self
  module Map = Map.Make(Self)

end

module Term = struct
  
  type t =
   | Const of Func.t
   | App of t * t list
   | Lam of Func.t * t
   | CData of CData.t
   | Quoted of quote
  and quote = { data : string; loc : Loc.t; kind : string option }
  [@@deriving show, ord]

exception NotInProlog of Loc.t * string

let mkC x = CData x
let mkLam x t = Lam (Func.from_string x,t)
let mkNil = Const Func.nilf
let mkQuoted loc s =
  let strip n m loc = { loc with Loc.source_start = loc.Loc.source_start + n;
                                 source_stop = loc.Loc.source_stop - m;
                                 line_starts_at = loc.Loc.line_starts_at - m; } in
  (* {{...}} stripped by the parser *)
  let loc = strip 2 2 loc in
  let rec find_data i =
    match s.[i] with
    | '{' -> find_data (i+1)
    | ':' ->
       let len = String.length s in
       let rec find_space i =
         if i >= len then
           raise (NotInProlog(loc,"syntax error: bad named quotation: {{"^s^"}}.\nDid you separate the name from the data with a space as in {{:name data}} ?."));
         match s.[i] with
         | ' ' -> i 
         | '\n' -> i 
         | _ -> find_space (i+1) in
       let space_after = find_space 0 - 1 in
       let kind = String.sub s (i+1) space_after in
       let data = String.sub s (i+space_after+2) (String.length s - i - i - space_after-2) in
       { loc = strip (i+space_after+2) i loc; data; kind = Some kind }
    | _ -> { loc = strip i i loc; data = String.sub s i (String.length s - i - i); kind = None }
  in
    Quoted (find_data 0)
let mkSeq l =
 let rec aux =
  function
    [] -> assert false
  | [e] -> e
  | hd::tl -> App(Const Func.consf,[hd;aux tl])
 in
  aux l


let rec best_effort_pp = function
 | Lam (x,t) -> "x\\" ^ best_effort_pp t
 | CData c -> CData.show c
 | Quoted _ -> "{{ .. }}"
 | _ -> ".."

let mkApp loc = function
(* FG: for convenience, we accept an empty list of arguments *)
  | [(App _ | Const _ | Quoted _) as c] -> c
  | App(c,l1)::l2 -> App(c,l1@l2)
  | (Const _ | Quoted _) as c::l2 -> App(c,l2)
  | [] -> anomaly ~loc "empty application"
  | x::_ -> raise (NotInProlog(loc,"syntax error: the head of an application must be a constant or a variable, got: " ^ best_effort_pp x))

let mkAppF loc c = function
  | [] -> anomaly ~loc "empty application"
  | args -> App(Const c,args)


let fresh_uv_names = ref (-1);;
let mkFreshUVar () = incr fresh_uv_names; Const (Func.from_string ("_" ^ string_of_int !fresh_uv_names))
let fresh_names = ref (-1);;
let mkFreshName () = incr fresh_names; Const (Func.from_string ("__" ^ string_of_int !fresh_names))
let mkCon c = Const (Func.from_string c)

end

type raw_attribute =
  | If of string
  | Name of string
  | After of string
  | Before of string
  | Replace of string
  | Remove of string
  | External
  | Index of int list * string option
[@@deriving show]

module Clause = struct
  
  type ('term,'attributes) t = {
    loc : Loc.t;
    attributes : 'attributes;
    body : 'term;
  }
  [@@deriving show, ord]

end

module Chr = struct
  
  type sequent = { eigen : Term.t; context : Term.t; conclusion : Term.t }
  and 'attribute t = {
    to_match : sequent list;
    to_remove : sequent list;
    guard : Term.t option;
    new_goal : sequent option;
    attributes : 'attribute;
    loc: Loc.t;
  }
  [@@deriving show, ord]



end

module Macro = struct

  type ('name,'term) t = {
     loc : Loc.t;
     name : 'name;
     body : 'term
  }
  [@@deriving show, ord]

end

module Type = struct

  type 'attribute t = {
    loc : Loc.t;
    attributes : 'attribute;
    name : Func.t;
    ty : Term.t;
  }
  [@@deriving show, ord]

end

module Mode = struct

  type 'name t =
    { name : 'name; args : bool list; loc : Loc.t }
  [@@deriving show, ord]

end

module TypeAbbreviation = struct

  type ('name) t =
    { name : 'name; value : Term.t; nparams : int; loc : Loc.t }
  [@@deriving show, ord]

end


module Program = struct

  type decl =
    (* Blocks *)
    | Begin of Loc.t
    | Namespace of Loc.t * Func.t
    | Constraint of Loc.t * Func.t list * Func.t list
    | Shorten of Loc.t * (Func.t * Func.t) list (* prefix suffix *)
    | End of Loc.t

    | Accumulated of Loc.t * (Digest.t * decl list) list

    (* data *)
    | Clause of (Term.t, raw_attribute list) Clause.t
    | Local of Func.t list
    | Mode of Func.t Mode.t list
    | Chr of raw_attribute list Chr.t
    | Macro of (Func.t, Term.t) Macro.t
    | Type of raw_attribute list Type.t list
    | Pred of raw_attribute list Type.t * Func.t Mode.t
    | TypeAbbreviation of Func.t TypeAbbreviation.t
    | Ignored of Loc.t
  [@@deriving show]


let mkLocal x = Local (List.map Func.from_string x)

type t = decl list [@@deriving show]

end

module Goal = struct

  type t = Loc.t * Term.t
  let pp fmt (_,t) = Term.pp fmt t
  let show x = Format.asprintf "%a" pp x

end
 
module Fmt = Format

let cfloat =
  CData.(declare {
    data_name = "float";
    data_pp = (fun f x -> Fmt.fprintf f "%f" x);
    data_compare = Float.compare;
    data_hash = Hashtbl.hash;
    data_hconsed = false;
  })
let cint =
  CData.(declare {
    data_name = "int";
    data_pp = (fun f x -> Fmt.fprintf f "%d" x);
    data_compare = Int.compare;
    data_hash = Hashtbl.hash;
    data_hconsed = false;
  })
let cstring =
  CData.(declare {
    data_name = "string";
    data_pp = (fun f x -> Fmt.fprintf f "%s" x);
    data_compare = String.compare;
    data_hash = Hashtbl.hash;
    data_hconsed = true;
  })
let cloc =
  CData.(declare {
    data_name = "Loc.t";
    data_pp = Util.Loc.pp;
    data_compare = Stdlib.compare;
    data_hash = Hashtbl.hash;
    data_hconsed = false;
  })

module Structured = struct

type program = {
  macros : (Func.t, Term.t) Macro.t list;
  types : tattribute Type.t list;
  type_abbrevs : Func.t TypeAbbreviation.t list;
  modes : Func.t Mode.t list;
  body : block list;
}
and cattribute = {
  cid : string;
  cifexpr : string option
}
and block_constraint = {
   clique : Func.t list;
   ctx_filter : Func.t list;
   rules : cattribute Chr.t list
}
and block =
  | Locals of Func.t list * program
  | Clauses of (Term.t,attribute) Clause.t list
  | Namespace of Func.t * program
  | Shorten of Func.t shorthand list * program
  | Constraints of block_constraint * program
and attribute = {
  insertion : insertion option;
  id : string option;
  ifexpr : string option;
}
<<<<<<< HEAD
and insertion = Insert of insertion_place | Replace of string
and insertion_place = Before of string | After of string
=======
and insertion = Before of string | After of string | Replace of string | Remove of string
>>>>>>> ea1b3f6d
and tattribute =
  | External
  | Index of int list * tindex option
and tindex = Map | HashMap | DiscriminationTree
and 'a shorthand = {
  iloc : Loc.t;
  full_name : 'a;
  short_name : 'a;
}
[@@deriving show, ord]

end<|MERGE_RESOLUTION|>--- conflicted
+++ resolved
@@ -319,12 +319,8 @@
   id : string option;
   ifexpr : string option;
 }
-<<<<<<< HEAD
-and insertion = Insert of insertion_place | Replace of string
+and insertion = Insert of insertion_place | Replace of string | Remove of string
 and insertion_place = Before of string | After of string
-=======
-and insertion = Before of string | After of string | Replace of string | Remove of string
->>>>>>> ea1b3f6d
 and tattribute =
   | External
   | Index of int list * tindex option
