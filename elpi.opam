--- conflicted
+++ resolved
@@ -25,13 +25,8 @@
   "cmdliner" {with-test}
   "dune" {>= "2.8.0"}
   "conf-time" {with-test}
-<<<<<<< HEAD
-  "atdgen" {>= "2.5.0"}
-  "atdts" {>= "2.5.0"}
-=======
   "atdgen" {>= "2.9.1"}
   "atdts" {>= "2.9.1"}
->>>>>>> 66b0a6c5
 ]
 depopts: [
   "elpi-option-legacy-parser"
