opam-version: "2.0"
maintainer: "Enrico Tassi <enrico.tassi@inria.fr>"
authors: [ "Claudio Sacerdoti Coen" "Enrico Tassi" ]
license: "LGPL-2.1-or-later"
homepage: "https://github.com/LPCIC/elpi"
doc: "https://LPCIC.github.io/elpi/"
dev-repo: "git+https://github.com/LPCIC/elpi.git"
bug-reports: "https://github.com/LPCIC/elpi/issues"

build: [
  ["dune" "subst"] {dev}
  [make "build" "DUNE_OPTS=-p %{name}% -j %{jobs}%"]
  [make "tests" "DUNE_OPTS=-p %{name}%" "TIMEOUT=240"] {with-test & os != "macos" & os-distribution != "alpine" & os-distribution != "freebsd"}
]

depends: [
  "ocaml" {>= "4.04.0"}
<<<<<<< HEAD
  "camlp5" {> "7.99"}
=======
  "stdlib-shims"
  "camlp5" {< "7.99"}
>>>>>>> 2bb445c0
  "ppxlib" {>= "0.12.0" }
  "re" {>= "1.7.2"}
  "ppx_deriving" {>= "4.2"}
  "ANSITerminal" {with-test}
  "cmdliner" {with-test}
  "dune" {>= "2.2.0"}
  "conf-time" {with-test}
]
synopsis: "ELPI - Embeddable λProlog Interpreter"
description: """
ELPI implements a variant of λProlog enriched with Constraint Handling Rules,
a programming language well suited to manipulate syntax trees with binders.

ELPI is designed to be embedded into larger applications written in OCaml as
an extension language. It comes with an API to drive the interpreter and 
with an FFI for defining built-in predicates and data types, as well as
quotations and similar goodies that are handy to adapt the language to the host
application.

This package provides both a command line interpreter (elpi) and a library to
be linked in other applications (eg by passing -package elpi to ocamlfind).

The ELPI programming language has the following features:

- Native support for variable binding and substitution, via an Higher Order
  Abstract Syntax (HOAS) embedding of the object language. The programmer
  does not need to care about technical devices to handle bound variables,
  like De Bruijn indices.

- Native support for hypothetical context. When moving under a binder one can
  attach to the bound variable extra information that is collected when the
  variable gets out of scope. For example when writing a type-checker the
  programmer needs not to care about managing the typing context.

- Native support for higher order unification variables, again via HOAS.
  Unification variables of the meta-language (λProlog) can be reused to
  represent the unification variables of the object language. The programmer
  does not need to care about the unification-variable assignment map and
  cannot assign to a unification variable a term containing variables out of
  scope, or build a circular assignment.

- Native support for syntactic constraints and their meta-level handling rules.
  The generative semantics of Prolog can be disabled by turning a goal into a
  syntactic constraint (suspended goal). A syntactic constraint is resumed as
  soon as relevant variables gets assigned. Syntactic constraints can be
  manipulated by constraint handling rules (CHR).

- Native support for backtracking. To ease implementation of search.

- The constraint store is extensible.  The host application can declare
  non-syntactic constraints and use custom constraint solvers to check their
  consistency.

- Clauses are graftable. The user is free to extend an existing program by
  inserting/removing clauses, both at runtime (using implication) and at
  "compilation" time by accumulating files.

ELPI is free software released under the terms of LGPL 2.1 or above."""<|MERGE_RESOLUTION|>--- conflicted
+++ resolved
@@ -15,12 +15,8 @@
 
 depends: [
   "ocaml" {>= "4.04.0"}
-<<<<<<< HEAD
-  "camlp5" {> "7.99"}
-=======
   "stdlib-shims"
   "camlp5" {< "7.99"}
->>>>>>> 2bb445c0
   "ppxlib" {>= "0.12.0" }
   "re" {>= "1.7.2"}
   "ppx_deriving" {>= "4.2"}
