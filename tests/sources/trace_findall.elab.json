--- conflicted
+++ resolved
@@ -39,7 +39,7 @@
               { "goal_text": "std.findall (p _) X0", "goal_id": 5 },
               { "goal_text": "print X0", "goal_id": 6 }
             ],
-            "siblings_aggregated_outcome": "Success"
+            "siblings_aggregated_outcome": "Fail"
           }
         ],
         "more_successful_attempts": [],
@@ -66,483 +66,6 @@
         ]
       }
     ],
-    "color": "Green"
-  },
-  {
-    "step_id": 2,
-    "runtime_id": 0,
-    "step": [
-      "Inference",
-      {
-        "current_goal_id": 5,
-        "current_goal_text": "std.findall (p _) X0",
-        "current_goal_predicate": "std.findall",
-        "failed_attempts": [],
-        "successful_attempts": [
-          {
-            "attempt": {
-              "rule": [
-                "UserRule",
-                {
-                  "rule_text": "(std.findall A0 A1) :- (findall_solutions A0 A1).",
-                  "rule_loc": [
-                    "File",
-                    {
-                      "filename": "builtin_stdlib.elpi",
-<<<<<<< HEAD
-                      "line": 297,
-                      "column": 0,
-                      "character": 9695
-=======
-                      "line": 305,
-                      "column": 0,
-                      "character": 10054
->>>>>>> 72da2629
-                    }
-                  ]
-                }
-              ],
-              "events": [
-                [ "Assign", "A0 := p _" ], [ "Assign", "A1 := X0" ]
-              ]
-            },
-            "siblings": [
-              { "goal_text": "findall_solutions (p _) X0", "goal_id": 7 }
-            ],
-            "siblings_aggregated_outcome": "Success"
-          }
-        ],
-        "more_successful_attempts": [],
-        "stack": [
-          {
-            "rule": [
-              "UserRule",
-              {
-                "rule_text": "(std.findall A0 A1) :- (findall_solutions A0 A1).",
-                "rule_loc": [
-                  "File",
-                  {
-                    "filename": "builtin_stdlib.elpi",
-<<<<<<< HEAD
-                    "line": 297,
-                    "column": 0,
-                    "character": 9695
-=======
-                    "line": 305,
-                    "column": 0,
-                    "character": 10054
->>>>>>> 72da2629
-                  }
-                ]
-              }
-            ],
-            "step_id": 2,
-            "runtime_id": 0
-          },
-          {
-            "rule": [
-              "UserRule",
-              {
-                "rule_text": "main :- (std.findall (p _) A0), (print A0).",
-                "rule_loc": [
-                  "File",
-                  {
-                    "filename": "tests/sources/trace_findall.elpi",
-                    "line": 6,
-                    "column": 0,
-                    "character": 37
-                  }
-                ]
-              }
-            ],
-            "step_id": 1,
-            "runtime_id": 0
-          }
-        ]
-      }
-    ],
-    "color": "Green"
-  },
-  {
-    "step_id": 3,
-    "runtime_id": 0,
-    "step": [
-      "Findall",
-      {
-        "findall_goal_id": 7,
-        "findall_goal_text": "findall_solutions (p _) X0",
-        "findall_cards": [
-          {
-            "step_id": 0,
-            "runtime_id": 1,
-            "step": [ "Init", { "goal_text": "p X0", "goal_id": 8 } ],
-            "color": "Grey"
-          },
-          {
-            "step_id": 1,
-            "runtime_id": 1,
-            "step": [
-              "Inference",
-              {
-                "current_goal_id": 8,
-                "current_goal_text": "p X0",
-                "current_goal_predicate": "p",
-                "failed_attempts": [],
-                "successful_attempts": [
-                  {
-                    "attempt": {
-                      "rule": [
-                        "UserRule",
-                        {
-                          "rule_text": "(p 1) :- .",
-                          "rule_loc": [
-                            "File",
-                            {
-                              "filename": "tests/sources/trace_findall.elpi",
-                              "line": 2,
-                              "column": 0,
-                              "character": 14
-                            }
-                          ]
-                        }
-                      ],
-                      "events": [ [ "Assign", "X0 := 1" ] ]
-                    },
-                    "siblings": [],
-                    "siblings_aggregated_outcome": "Success"
-                  }
-                ],
-                "more_successful_attempts": [ 2, 3 ],
-                "stack": [
-                  {
-                    "rule": [
-                      "UserRule",
-                      {
-                        "rule_text": "(p 1) :- .",
-                        "rule_loc": [
-                          "File",
-                          {
-                            "filename": "tests/sources/trace_findall.elpi",
-                            "line": 2,
-                            "column": 0,
-                            "character": 14
-                          }
-                        ]
-                      }
-                    ],
-                    "step_id": 1,
-                    "runtime_id": 1
-                  }
-                ]
-              }
-            ],
-            "color": "YellowGreen"
-          },
-          {
-            "step_id": 2,
-            "runtime_id": 1,
-            "step": [
-              "Inference",
-              {
-                "current_goal_id": 8,
-                "current_goal_text": "p X0",
-                "current_goal_predicate": "p",
-                "failed_attempts": [],
-                "successful_attempts": [
-                  {
-                    "attempt": {
-                      "rule": [
-                        "UserRule",
-                        {
-                          "rule_text": "(p 2) :- .",
-                          "rule_loc": [
-                            "File",
-                            {
-                              "filename": "tests/sources/trace_findall.elpi",
-                              "line": 3,
-                              "column": 0,
-                              "character": 19
-                            }
-                          ]
-                        }
-                      ],
-                      "events": [ [ "Assign", "X0 := 2" ] ]
-                    },
-                    "siblings": [],
-                    "siblings_aggregated_outcome": "Success"
-                  }
-                ],
-                "more_successful_attempts": [ 3 ],
-                "stack": [
-                  {
-                    "rule": [
-                      "UserRule",
-                      {
-                        "rule_text": "(p 2) :- .",
-                        "rule_loc": [
-                          "File",
-                          {
-                            "filename": "tests/sources/trace_findall.elpi",
-                            "line": 3,
-                            "column": 0,
-                            "character": 19
-                          }
-                        ]
-                      }
-                    ],
-                    "step_id": 2,
-                    "runtime_id": 1
-                  }
-                ]
-              }
-            ],
-            "color": "YellowGreen"
-          },
-          {
-            "step_id": 3,
-            "runtime_id": 1,
-            "step": [
-              "Inference",
-              {
-                "current_goal_id": 8,
-                "current_goal_text": "p X0",
-                "current_goal_predicate": "p",
-                "failed_attempts": [],
-                "successful_attempts": [
-                  {
-                    "attempt": {
-                      "rule": [
-                        "UserRule",
-                        {
-                          "rule_text": "(p 3) :- (p 2).",
-                          "rule_loc": [
-                            "File",
-                            {
-                              "filename": "tests/sources/trace_findall.elpi",
-                              "line": 4,
-                              "column": 0,
-                              "character": 24
-                            }
-                          ]
-                        }
-                      ],
-                      "events": [ [ "Assign", "X0 := 3" ] ]
-                    },
-                    "siblings": [ { "goal_text": "p 2", "goal_id": 9 } ],
-                    "siblings_aggregated_outcome": "Success"
-                  }
-                ],
-                "more_successful_attempts": [],
-                "stack": [
-                  {
-                    "rule": [
-                      "UserRule",
-                      {
-                        "rule_text": "(p 3) :- (p 2).",
-                        "rule_loc": [
-                          "File",
-                          {
-                            "filename": "tests/sources/trace_findall.elpi",
-                            "line": 4,
-                            "column": 0,
-                            "character": 24
-                          }
-                        ]
-                      }
-                    ],
-                    "step_id": 3,
-                    "runtime_id": 1
-                  }
-                ]
-              }
-            ],
-            "color": "Green"
-          },
-          {
-            "step_id": 4,
-            "runtime_id": 1,
-            "step": [
-              "Inference",
-              {
-                "current_goal_id": 9,
-                "current_goal_text": "p 2",
-                "current_goal_predicate": "p",
-                "failed_attempts": [],
-                "successful_attempts": [
-                  {
-                    "attempt": {
-                      "rule": [
-                        "UserRule",
-                        {
-                          "rule_text": "(p 2) :- .",
-                          "rule_loc": [
-                            "File",
-                            {
-                              "filename": "tests/sources/trace_findall.elpi",
-                              "line": 3,
-                              "column": 0,
-                              "character": 19
-                            }
-                          ]
-                        }
-                      ],
-                      "events": []
-                    },
-                    "siblings": [],
-                    "siblings_aggregated_outcome": "Success"
-                  }
-                ],
-                "more_successful_attempts": [],
-                "stack": [
-                  {
-                    "rule": [
-                      "UserRule",
-                      {
-                        "rule_text": "(p 2) :- .",
-                        "rule_loc": [
-                          "File",
-                          {
-                            "filename": "tests/sources/trace_findall.elpi",
-                            "line": 3,
-                            "column": 0,
-                            "character": 19
-                          }
-                        ]
-                      }
-                    ],
-                    "step_id": 4,
-                    "runtime_id": 1
-                  },
-                  {
-                    "rule": [
-                      "UserRule",
-                      {
-                        "rule_text": "(p 3) :- (p 2).",
-                        "rule_loc": [
-                          "File",
-                          {
-                            "filename": "tests/sources/trace_findall.elpi",
-                            "line": 4,
-                            "column": 0,
-                            "character": 24
-                          }
-                        ]
-                      }
-                    ],
-                    "step_id": 3,
-                    "runtime_id": 1
-                  }
-                ]
-              }
-            ],
-            "color": "Green"
-          }
-        ],
-        "findall_solution_text": [ "X0 := [p 1, p 2, p 3]" ],
-        "findall_stack": [
-          {
-            "rule": [ "BuiltinRule", [ "FFI", "findall" ] ],
-            "step_id": 3,
-            "runtime_id": 0
-          },
-          {
-            "rule": [
-              "UserRule",
-              {
-                "rule_text": "(std.findall A0 A1) :- (findall_solutions A0 A1).",
-                "rule_loc": [
-                  "File",
-                  {
-                    "filename": "builtin_stdlib.elpi",
-<<<<<<< HEAD
-                    "line": 297,
-                    "column": 0,
-                    "character": 9695
-=======
-                    "line": 305,
-                    "column": 0,
-                    "character": 10054
->>>>>>> 72da2629
-                  }
-                ]
-              }
-            ],
-            "step_id": 2,
-            "runtime_id": 0
-          },
-          {
-            "rule": [
-              "UserRule",
-              {
-                "rule_text": "main :- (std.findall (p _) A0), (print A0).",
-                "rule_loc": [
-                  "File",
-                  {
-                    "filename": "tests/sources/trace_findall.elpi",
-                    "line": 6,
-                    "column": 0,
-                    "character": 37
-                  }
-                ]
-              }
-            ],
-            "step_id": 1,
-            "runtime_id": 0
-          }
-        ]
-      }
-    ],
-    "color": "Green"
-  },
-  {
-    "step_id": 4,
-    "runtime_id": 0,
-    "step": [
-      "Inference",
-      {
-        "current_goal_id": 6,
-        "current_goal_text": "print [p 1, p 2, p 3]",
-        "current_goal_predicate": "print",
-        "failed_attempts": [],
-        "successful_attempts": [
-          {
-            "attempt": {
-              "rule": [ "BuiltinRule", [ "FFI", "print" ] ],
-              "events": []
-            },
-            "siblings": [],
-            "siblings_aggregated_outcome": "Success"
-          }
-        ],
-        "more_successful_attempts": [],
-        "stack": [
-          {
-            "rule": [ "BuiltinRule", [ "FFI", "print" ] ],
-            "step_id": 4,
-            "runtime_id": 0
-          },
-          {
-            "rule": [
-              "UserRule",
-              {
-                "rule_text": "main :- (std.findall (p _) A0), (print A0).",
-                "rule_loc": [
-                  "File",
-                  {
-                    "filename": "tests/sources/trace_findall.elpi",
-                    "line": 6,
-                    "column": 0,
-                    "character": 37
-                  }
-                ]
-              }
-            ],
-            "step_id": 1,
-            "runtime_id": 0
-          }
-        ]
-      }
-    ],
-    "color": "Green"
+    "color": "YellowRed"
   }
 ]