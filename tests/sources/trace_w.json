{"step" : 0,"kind" : ["Info"],"goal_id" : 4,"runtime_id" : 0,"name" : "user:newgoal","payload" : ["main"]}
{"step" : 1,"kind" : ["Info"],"goal_id" : 4,"runtime_id" : 0,"name" : "user:curgoal","payload" : ["main","main"]}
{"step" : 1,"kind" : ["Info"],"goal_id" : 4,"runtime_id" : 0,"name" : "user:rule","payload" : ["backchain"]}
{"step" : 1,"kind" : ["Info"],"goal_id" : 4,"runtime_id" : 0,"name" : "user:rule:backchain:candidates","payload" : ["File \"tests/sources/trace-w/main.elpi\", line 177, column 0, characters 4795-4814:"]}
{"step" : 1,"kind" : ["Info"],"goal_id" : 4,"runtime_id" : 0,"name" : "user:rule:backchain:try","payload" : ["File \"tests/sources/trace-w/main.elpi\", line 177, column 0, characters 4795-4814:","main :- (tests [2])."]}
{"step" : 1,"kind" : ["Info"],"goal_id" : 4,"runtime_id" : 0,"name" : "user:subgoal","payload" : ["5"]}
{"step" : 1,"kind" : ["Info"],"goal_id" : 5,"runtime_id" : 0,"name" : "user:newgoal","payload" : ["tests [2]"]}
{"step" : 1,"kind" : ["Info"],"goal_id" : 5,"runtime_id" : 0,"name" : "user:rule:backchain","payload" : ["success"]}
{"step" : 2,"kind" : ["Info"],"goal_id" : 5,"runtime_id" : 0,"name" : "user:curgoal","payload" : ["tests","tests [2]"]}
{"step" : 2,"kind" : ["Info"],"goal_id" : 5,"runtime_id" : 0,"name" : "user:rule","payload" : ["backchain"]}
{"step" : 2,"kind" : ["Info"],"goal_id" : 5,"runtime_id" : 0,"name" : "user:rule:backchain:candidates","payload" : ["File \"tests/sources/trace-w/main.elpi\", line 175, column 0, characters 4756-4792:"]}
{"step" : 2,"kind" : ["Info"],"goal_id" : 5,"runtime_id" : 0,"name" : "user:rule:backchain:try","payload" : ["File \"tests/sources/trace-w/main.elpi\", line 175, column 0, characters 4756-4792:","(tests [A0]) :- (test A0 A1), (typecheck A1)."]}
{"step" : 2,"kind" : ["Info"],"goal_id" : 0,"runtime_id" : 0,"name" : "user:assign","payload" : ["A0 := 2"]}
{"step" : 2,"kind" : ["Info"],"goal_id" : 5,"runtime_id" : 0,"name" : "user:subgoal","payload" : ["6"]}
{"step" : 2,"kind" : ["Info"],"goal_id" : 6,"runtime_id" : 0,"name" : "user:newgoal","payload" : ["test 2 X0"]}
{"step" : 2,"kind" : ["Info"],"goal_id" : 6,"runtime_id" : 0,"name" : "user:subgoal","payload" : ["7"]}
{"step" : 2,"kind" : ["Info"],"goal_id" : 7,"runtime_id" : 0,"name" : "user:newgoal","payload" : ["typecheck X0"]}
{"step" : 2,"kind" : ["Info"],"goal_id" : 6,"runtime_id" : 0,"name" : "user:rule:backchain","payload" : ["success"]}
{"step" : 3,"kind" : ["Info"],"goal_id" : 6,"runtime_id" : 0,"name" : "user:curgoal","payload" : ["test","test 2 X0"]}
{"step" : 3,"kind" : ["Info"],"goal_id" : 6,"runtime_id" : 0,"name" : "user:rule","payload" : ["backchain"]}
{"step" : 3,"kind" : ["Info"],"goal_id" : 6,"runtime_id" : 0,"name" : "user:rule:backchain:candidates","payload" : ["File \"tests/sources/trace-w/main.elpi\", line 184, column 0, characters 4919-4982:"]}
{"step" : 3,"kind" : ["Info"],"goal_id" : 6,"runtime_id" : 0,"name" : "user:rule:backchain:try","payload" : ["File \"tests/sources/trace-w/main.elpi\", line 184, column 0, characters 4919-4982:","(test 2 (let (lam (c0 \\ c0)) A0 (c0 \\ (app c0 (global []))))) :- ."]}
{"step" : 3,"kind" : ["Info"],"goal_id" : 0,"runtime_id" : 0,"name" : "user:assign","payload" : ["X0 := let (lam c0 \\ c0) X1 c0 \\ app c0 (global [])"]}
{"step" : 3,"kind" : ["Info"],"goal_id" : 6,"runtime_id" : 0,"name" : "user:rule:backchain","payload" : ["success"]}
{"step" : 4,"kind" : ["Info"],"goal_id" : 7,"runtime_id" : 0,"name" : "user:curgoal","payload" : ["typecheck","typecheck (let (lam c0 \\ c0) X1 c0 \\ app c0 (global []))"]}
{"step" : 4,"kind" : ["Info"],"goal_id" : 7,"runtime_id" : 0,"name" : "user:rule","payload" : ["backchain"]}
{"step" : 4,"kind" : ["Info"],"goal_id" : 7,"runtime_id" : 0,"name" : "user:rule:backchain:candidates","payload" : ["File \"tests/sources/trace-w/main.elpi\", line 167, column 0, characters 4636-4727:"]}
{"step" : 4,"kind" : ["Info"],"goal_id" : 7,"runtime_id" : 0,"name" : "user:rule:backchain:try","payload" : ["File \"tests/sources/trace-w/main.elpi\", line 167, column 0, characters 4636-4727:","(typecheck A0) :- (print Checking: A0), (theta []), (of A0 A1), (!), \n (print A0  :  A1), (print)."]}
{"step" : 4,"kind" : ["Info"],"goal_id" : 0,"runtime_id" : 0,"name" : "user:assign","payload" : ["A0 := let (lam c0 \\ c0) X1 c0 \\ app c0 (global [])"]}
{"step" : 4,"kind" : ["Info"],"goal_id" : 7,"runtime_id" : 0,"name" : "user:subgoal","payload" : ["8"]}
{"step" : 4,"kind" : ["Info"],"goal_id" : 8,"runtime_id" : 0,"name" : "user:newgoal","payload" : ["print Checking: (let (lam c0 \\ c0) X1 c0 \\ app c0 (global []))"]}
{"step" : 4,"kind" : ["Info"],"goal_id" : 8,"runtime_id" : 0,"name" : "user:subgoal","payload" : ["9"]}
{"step" : 4,"kind" : ["Info"],"goal_id" : 9,"runtime_id" : 0,"name" : "user:newgoal","payload" : ["theta []"]}
{"step" : 4,"kind" : ["Info"],"goal_id" : 8,"runtime_id" : 0,"name" : "user:subgoal","payload" : ["10"]}
{"step" : 4,"kind" : ["Info"],"goal_id" : 10,"runtime_id" : 0,"name" : "user:newgoal","payload" : ["of (let (lam c0 \\ c0) X1 c0 \\ app c0 (global [])) X2"]}
{"step" : 4,"kind" : ["Info"],"goal_id" : 8,"runtime_id" : 0,"name" : "user:subgoal","payload" : ["11"]}
{"step" : 4,"kind" : ["Info"],"goal_id" : 11,"runtime_id" : 0,"name" : "user:newgoal","payload" : ["!"]}
{"step" : 4,"kind" : ["Info"],"goal_id" : 8,"runtime_id" : 0,"name" : "user:subgoal","payload" : ["12"]}
{"step" : 4,"kind" : ["Info"],"goal_id" : 12,"runtime_id" : 0,"name" : "user:newgoal","payload" : ["print (let (lam c0 \\ c0) X1 c0 \\ app c0 (global []))  :  X2"]}
{"step" : 4,"kind" : ["Info"],"goal_id" : 8,"runtime_id" : 0,"name" : "user:subgoal","payload" : ["13"]}
{"step" : 4,"kind" : ["Info"],"goal_id" : 13,"runtime_id" : 0,"name" : "user:newgoal","payload" : ["print"]}
{"step" : 4,"kind" : ["Info"],"goal_id" : 8,"runtime_id" : 0,"name" : "user:rule:backchain","payload" : ["success"]}
{"step" : 5,"kind" : ["Info"],"goal_id" : 8,"runtime_id" : 0,"name" : "user:curgoal","payload" : ["print","print Checking: (let (lam c0 \\ c0) X1 c0 \\ app c0 (global []))"]}
{"step" : 5,"kind" : ["Info"],"goal_id" : 8,"runtime_id" : 0,"name" : "user:rule","payload" : ["builtin"]}
{"step" : 5,"kind" : ["Info"],"goal_id" : 8,"runtime_id" : 0,"name" : "user:rule:builtin:name","payload" : ["print"]}
{"step" : 5,"kind" : ["Info"],"goal_id" : 8,"runtime_id" : 0,"name" : "user:rule:builtin","payload" : ["success"]}
{"step" : 6,"kind" : ["Info"],"goal_id" : 9,"runtime_id" : 0,"name" : "user:curgoal","payload" : ["theta","theta []"]}
{"step" : 6,"kind" : ["Info"],"goal_id" : 9,"runtime_id" : 0,"name" : "user:rule","payload" : ["backchain"]}
{"step" : 6,"kind" : ["Info"],"goal_id" : 9,"runtime_id" : 0,"name" : "user:rule:backchain:candidates","payload" : ["File \"tests/sources/trace-w/main.elpi\", line 76, column 0, characters 1752-1791:"]}
{"step" : 6,"kind" : ["Info"],"goal_id" : 9,"runtime_id" : 0,"name" : "user:rule:backchain:try","payload" : ["File \"tests/sources/trace-w/main.elpi\", line 76, column 0, characters 1752-1791:","(theta A0) :- (new_constraint (theta A0) [_])."]}
{"step" : 6,"kind" : ["Info"],"goal_id" : 0,"runtime_id" : 0,"name" : "user:assign","payload" : ["A0 := []"]}
{"step" : 6,"kind" : ["Info"],"goal_id" : 9,"runtime_id" : 0,"name" : "user:subgoal","payload" : ["14"]}
{"step" : 6,"kind" : ["Info"],"goal_id" : 14,"runtime_id" : 0,"name" : "user:newgoal","payload" : ["new_constraint (theta []) [_]"]}
{"step" : 6,"kind" : ["Info"],"goal_id" : 14,"runtime_id" : 0,"name" : "user:rule:backchain","payload" : ["success"]}
{"step" : 7,"kind" : ["Info"],"goal_id" : 14,"runtime_id" : 0,"name" : "user:curgoal","payload" : ["new_constraint","new_constraint (theta []) [_]"]}
{"step" : 7,"kind" : ["Info"],"goal_id" : 14,"runtime_id" : 0,"name" : "user:rule","payload" : ["backchain"]}
{"step" : 7,"kind" : ["Info"],"goal_id" : 14,"runtime_id" : 0,"name" : "user:rule:backchain:candidates","payload" : ["File \"tests/sources/trace-w/main.elpi\", line 158, column 0, characters 4345-4389:"]}
{"step" : 7,"kind" : ["Info"],"goal_id" : 14,"runtime_id" : 0,"name" : "user:rule:backchain:try","payload" : ["File \"tests/sources/trace-w/main.elpi\", line 158, column 0, characters 4345-4389:","(new_constraint A0 A1) :- (declare_constraint A0 A1)."]}
{"step" : 7,"kind" : ["Info"],"goal_id" : 0,"runtime_id" : 0,"name" : "user:assign","payload" : ["A0 := theta []"]}
{"step" : 7,"kind" : ["Info"],"goal_id" : 0,"runtime_id" : 0,"name" : "user:assign","payload" : ["A1 := [_]"]}
{"step" : 7,"kind" : ["Info"],"goal_id" : 14,"runtime_id" : 0,"name" : "user:subgoal","payload" : ["15"]}
{"step" : 7,"kind" : ["Info"],"goal_id" : 15,"runtime_id" : 0,"name" : "user:newgoal","payload" : ["declare_constraint (theta []) [_]"]}
{"step" : 7,"kind" : ["Info"],"goal_id" : 15,"runtime_id" : 0,"name" : "user:rule:backchain","payload" : ["success"]}
{"step" : 8,"kind" : ["Info"],"goal_id" : 15,"runtime_id" : 0,"name" : "user:curgoal","payload" : ["declare_constraint","declare_constraint (theta []) [_]"]}
{"step" : 8,"kind" : ["Info"],"goal_id" : 15,"runtime_id" : 0,"name" : "user:rule","payload" : ["builtin"]}
{"step" : 8,"kind" : ["Info"],"goal_id" : 15,"runtime_id" : 0,"name" : "user:rule:builtin:name","payload" : ["declare_constraint"]}
{"step" : 8,"kind" : ["Info"],"goal_id" : 15,"runtime_id" : 0,"name" : "user:subgoal","payload" : ["16"]}
{"step" : 8,"kind" : ["Info"],"goal_id" : 16,"runtime_id" : 0,"name" : "user:newgoal","payload" : ["theta []"]}
{"step" : 8,"kind" : ["Info"],"goal_id" : 15,"runtime_id" : 0,"name" : "user:rule:builtin","payload" : ["success"]}
{"step" : 9,"kind" : ["Info"],"goal_id" : 10,"runtime_id" : 0,"name" : "user:curgoal","payload" : ["of","of (let (lam c0 \\ c0) X1 c0 \\ app c0 (global [])) X2"]}
{"step" : 9,"kind" : ["Info"],"goal_id" : 10,"runtime_id" : 0,"name" : "user:rule","payload" : ["backchain"]}
{"step" : 9,"kind" : ["Info"],"goal_id" : 10,"runtime_id" : 0,"name" : "user:rule:backchain:candidates","payload" : ["File \"tests/sources/trace-w/hm.elpi\", line 11, column 0, characters 175-282:","File \"tests/sources/trace-w/hm.elpi\", line 21, column 0, characters 366-427:","File \"tests/sources/trace-w/main.elpi\", line 163, column 0, characters 4478-4547:","File \"tests/sources/trace-w/main.elpi\", line 164, column 0, characters 4549-4610:"]}
{"step" : 9,"kind" : ["Info"],"goal_id" : 10,"runtime_id" : 0,"name" : "user:rule:backchain:try","payload" : ["File \"tests/sources/trace-w/hm.elpi\", line 11, column 0, characters 175-282:","(of (let A0 A2 A3) (mono A4)) :- (of A0 (mono A1)), (gammabar (mono A1) A2), \n (pi (c0 \\ (of c0 A2 => of (A3 c0) (mono A4))))."]}
{"step" : 9,"kind" : ["Info"],"goal_id" : 0,"runtime_id" : 0,"name" : "user:assign","payload" : ["A0 := lam c0 \\ c0"]}
{"step" : 9,"kind" : ["Info"],"goal_id" : 0,"runtime_id" : 0,"name" : "user:assign","payload" : ["A2 := X1"]}
{"step" : 9,"kind" : ["Info"],"goal_id" : 0,"runtime_id" : 0,"name" : "user:assign","payload" : ["A3 := c0 \\\napp c0 (global [])"]}
{"step" : 9,"kind" : ["Info"],"goal_id" : 0,"runtime_id" : 0,"name" : "user:assign","payload" : ["X2 := mono X3"]}
{"step" : 9,"kind" : ["Info"],"goal_id" : 10,"runtime_id" : 0,"name" : "user:subgoal","payload" : ["17"]}
{"step" : 9,"kind" : ["Info"],"goal_id" : 17,"runtime_id" : 0,"name" : "user:newgoal","payload" : ["of (lam c0 \\ c0) (mono X4)"]}
{"step" : 9,"kind" : ["Info"],"goal_id" : 17,"runtime_id" : 0,"name" : "user:subgoal","payload" : ["18"]}
{"step" : 9,"kind" : ["Info"],"goal_id" : 18,"runtime_id" : 0,"name" : "user:newgoal","payload" : ["gammabar (mono X4) X1"]}
{"step" : 9,"kind" : ["Info"],"goal_id" : 17,"runtime_id" : 0,"name" : "user:subgoal","payload" : ["19"]}
{"step" : 9,"kind" : ["Info"],"goal_id" : 19,"runtime_id" : 0,"name" : "user:newgoal","payload" : ["pi c0 \\ of c0 X1 => of (app c0 (global [])) (mono X3)"]}
{"step" : 9,"kind" : ["Info"],"goal_id" : 17,"runtime_id" : 0,"name" : "user:rule:backchain","payload" : ["success"]}
{"step" : 10,"kind" : ["Info"],"goal_id" : 17,"runtime_id" : 0,"name" : "user:curgoal","payload" : ["of","of (lam c0 \\ c0) (mono X4)"]}
{"step" : 10,"kind" : ["Info"],"goal_id" : 17,"runtime_id" : 0,"name" : "user:rule","payload" : ["backchain"]}
{"step" : 10,"kind" : ["Info"],"goal_id" : 17,"runtime_id" : 0,"name" : "user:rule:backchain:candidates","payload" : ["File \"tests/sources/trace-w/hm.elpi\", line 8, column 0, characters 99-172:","File \"tests/sources/trace-w/hm.elpi\", line 21, column 0, characters 366-427:","File \"tests/sources/trace-w/main.elpi\", line 163, column 0, characters 4478-4547:","File \"tests/sources/trace-w/main.elpi\", line 164, column 0, characters 4549-4610:"]}
{"step" : 10,"kind" : ["Info"],"goal_id" : 17,"runtime_id" : 0,"name" : "user:rule:backchain:try","payload" : ["File \"tests/sources/trace-w/hm.elpi\", line 8, column 0, characters 99-172:","(of (lam A0) (mono (A2 ==> A1))) :- (pi (c0 \\\n                                      (of c0 (mono A2) =>\n                                        of (A0 c0) (mono A1))))."]}
{"step" : 10,"kind" : ["Info"],"goal_id" : 0,"runtime_id" : 0,"name" : "user:assign","payload" : ["A0 := c0 \\\nc0"]}
{"step" : 10,"kind" : ["Info"],"goal_id" : 0,"runtime_id" : 0,"name" : "user:assign","payload" : ["X4 := X5 ==> X6"]}
{"step" : 10,"kind" : ["Info"],"goal_id" : 17,"runtime_id" : 0,"name" : "user:subgoal","payload" : ["20"]}
{"step" : 10,"kind" : ["Info"],"goal_id" : 20,"runtime_id" : 0,"name" : "user:newgoal","payload" : ["pi c0 \\ of c0 (mono X5) => of c0 (mono X6)"]}
{"step" : 10,"kind" : ["Info"],"goal_id" : 20,"runtime_id" : 0,"name" : "user:rule:backchain","payload" : ["success"]}
{"step" : 11,"kind" : ["Info"],"goal_id" : 20,"runtime_id" : 0,"name" : "user:curgoal","payload" : ["pi","pi c0 \\ of c0 (mono X5) => of c0 (mono X6)"]}
{"step" : 11,"kind" : ["Info"],"goal_id" : 20,"runtime_id" : 0,"name" : "user:rule","payload" : ["pi"]}
{"step" : 11,"kind" : ["Info"],"goal_id" : 20,"runtime_id" : 0,"name" : "user:subgoal","payload" : ["21"]}
{"step" : 11,"kind" : ["Info"],"goal_id" : 21,"runtime_id" : 0,"name" : "user:newgoal","payload" : ["of c0 (mono X5) => of c0 (mono X6)"]}
{"step" : 11,"kind" : ["Info"],"goal_id" : 21,"runtime_id" : 0,"name" : "user:rule:pi","payload" : ["success"]}
{"step" : 12,"kind" : ["Info"],"goal_id" : 21,"runtime_id" : 0,"name" : "user:curgoal","payload" : ["=>","of c0 (mono X5) => of c0 (mono X6)"]}
{"step" : 12,"kind" : ["Info"],"goal_id" : 21,"runtime_id" : 0,"name" : "user:rule","payload" : ["implication"]}
{"step" : 12,"kind" : ["Info"],"goal_id" : 21,"runtime_id" : 0,"name" : "user:subgoal","payload" : ["22"]}
{"step" : 12,"kind" : ["Info"],"goal_id" : 22,"runtime_id" : 0,"name" : "user:newgoal","payload" : ["of c0 (mono X6)"]}
{"step" : 12,"kind" : ["Info"],"goal_id" : 22,"runtime_id" : 0,"name" : "user:rule:implication","payload" : ["success"]}
{"step" : 13,"kind" : ["Info"],"goal_id" : 22,"runtime_id" : 0,"name" : "user:curgoal","payload" : ["of","of c0 (mono X6)"]}
{"step" : 13,"kind" : ["Info"],"goal_id" : 22,"runtime_id" : 0,"name" : "user:rule","payload" : ["backchain"]}
{"step" : 13,"kind" : ["Info"],"goal_id" : 22,"runtime_id" : 0,"name" : "user:rule:backchain:candidates","payload" : ["File \"(context step_id:12)\", line 1, column 0, characters 0-0:","File \"tests/sources/trace-w/hm.elpi\", line 21, column 0, characters 366-427:","File \"tests/sources/trace-w/main.elpi\", line 163, column 0, characters 4478-4547:","File \"tests/sources/trace-w/main.elpi\", line 164, column 0, characters 4549-4610:"]}
{"step" : 13,"kind" : ["Info"],"goal_id" : 22,"runtime_id" : 0,"name" : "user:rule:backchain:try","payload" : ["File \"(context step_id:12)\", line 1, column 0, characters 0-0:","(of c0 (mono X5)) :- ."]}
{"step" : 13,"kind" : ["Info"],"goal_id" : 0,"runtime_id" : 0,"name" : "user:assign","payload" : ["X5 := X6"]}
{"step" : 13,"kind" : ["Info"],"goal_id" : 22,"runtime_id" : 0,"name" : "user:rule:backchain","payload" : ["success"]}
{"step" : 14,"kind" : ["Info"],"goal_id" : 18,"runtime_id" : 0,"name" : "user:curgoal","payload" : ["gammabar","gammabar (mono (X6 ==> X6)) X1"]}
{"step" : 14,"kind" : ["Info"],"goal_id" : 18,"runtime_id" : 0,"name" : "user:rule","payload" : ["backchain"]}
{"step" : 14,"kind" : ["Info"],"goal_id" : 18,"runtime_id" : 0,"name" : "user:rule:backchain:candidates","payload" : ["File \"tests/sources/trace-w/main.elpi\", line 81, column 0, characters 1872-1939:"]}
{"step" : 14,"kind" : ["Info"],"goal_id" : 18,"runtime_id" : 0,"name" : "user:rule:backchain:try","payload" : ["File \"tests/sources/trace-w/main.elpi\", line 81, column 0, characters 1872-1939:","(gammabar (mono A0) A1) :- (new_constraint (gammabar (mono A0) A1) [_])."]}
{"step" : 14,"kind" : ["Info"],"goal_id" : 0,"runtime_id" : 0,"name" : "user:assign","payload" : ["A0 := X6 ==> X6"]}
{"step" : 14,"kind" : ["Info"],"goal_id" : 0,"runtime_id" : 0,"name" : "user:assign","payload" : ["A1 := X1"]}
{"step" : 14,"kind" : ["Info"],"goal_id" : 18,"runtime_id" : 0,"name" : "user:subgoal","payload" : ["23"]}
{"step" : 14,"kind" : ["Info"],"goal_id" : 23,"runtime_id" : 0,"name" : "user:newgoal","payload" : ["new_constraint (gammabar (mono (X6 ==> X6)) X1) [_]"]}
{"step" : 14,"kind" : ["Info"],"goal_id" : 23,"runtime_id" : 0,"name" : "user:rule:backchain","payload" : ["success"]}
{"step" : 15,"kind" : ["Info"],"goal_id" : 23,"runtime_id" : 0,"name" : "user:curgoal","payload" : ["new_constraint","new_constraint (gammabar (mono (X6 ==> X6)) X1) [_]"]}
{"step" : 15,"kind" : ["Info"],"goal_id" : 23,"runtime_id" : 0,"name" : "user:rule","payload" : ["backchain"]}
{"step" : 15,"kind" : ["Info"],"goal_id" : 23,"runtime_id" : 0,"name" : "user:rule:backchain:candidates","payload" : ["File \"tests/sources/trace-w/main.elpi\", line 158, column 0, characters 4345-4389:"]}
{"step" : 15,"kind" : ["Info"],"goal_id" : 23,"runtime_id" : 0,"name" : "user:rule:backchain:try","payload" : ["File \"tests/sources/trace-w/main.elpi\", line 158, column 0, characters 4345-4389:","(new_constraint A0 A1) :- (declare_constraint A0 A1)."]}
{"step" : 15,"kind" : ["Info"],"goal_id" : 0,"runtime_id" : 0,"name" : "user:assign","payload" : ["A0 := gammabar (mono (X6 ==> X6)) X1"]}
{"step" : 15,"kind" : ["Info"],"goal_id" : 0,"runtime_id" : 0,"name" : "user:assign","payload" : ["A1 := [_]"]}
{"step" : 15,"kind" : ["Info"],"goal_id" : 23,"runtime_id" : 0,"name" : "user:subgoal","payload" : ["24"]}
{"step" : 15,"kind" : ["Info"],"goal_id" : 24,"runtime_id" : 0,"name" : "user:newgoal","payload" : ["declare_constraint (gammabar (mono (X6 ==> X6)) X1) [_]"]}
{"step" : 15,"kind" : ["Info"],"goal_id" : 24,"runtime_id" : 0,"name" : "user:rule:backchain","payload" : ["success"]}
{"step" : 16,"kind" : ["Info"],"goal_id" : 24,"runtime_id" : 0,"name" : "user:curgoal","payload" : ["declare_constraint","declare_constraint (gammabar (mono (X6 ==> X6)) X1) [_]"]}
{"step" : 16,"kind" : ["Info"],"goal_id" : 24,"runtime_id" : 0,"name" : "user:rule","payload" : ["builtin"]}
{"step" : 16,"kind" : ["Info"],"goal_id" : 24,"runtime_id" : 0,"name" : "user:rule:builtin:name","payload" : ["declare_constraint"]}
{"step" : 16,"kind" : ["Info"],"goal_id" : 24,"runtime_id" : 0,"name" : "user:subgoal","payload" : ["25"]}
{"step" : 16,"kind" : ["Info"],"goal_id" : 25,"runtime_id" : 0,"name" : "user:newgoal","payload" : ["gammabar (mono (X6 ==> X6)) X1"]}
{"step" : 16,"kind" : ["Info"],"goal_id" : 24,"runtime_id" : 0,"name" : "user:rule:builtin","payload" : ["success"]}
{"step" : 17,"kind" : ["Info"],"goal_id" : 25,"runtime_id" : 0,"name" : "user:CHR:try","payload" : ["File \"tests/sources/trace-w/main.elpi\", line 85, column 36, characters 1999-2171:","(theta A0) \\ (A1 ?- gammabar A2 A3) | (generalize A0 A1 A2 A4) <=> (A3 = A4)"]}
{"step" : 0,"kind" : ["Info"],"goal_id" : 0,"runtime_id" : 1,"name" : "user:assign","payload" : ["X0 := []"]}
<<<<<<< HEAD
{"step" : 0,"kind" : ["Info"],"goal_id" : 0,"runtime_id" : 1,"name" : "user:assign","payload" : ["X1 := mono (uvar frozen--388 [] ==> uvar frozen--388 [])"]}
{"step" : 0,"kind" : ["Info"],"goal_id" : 0,"runtime_id" : 1,"name" : "user:assign","payload" : ["A3 := uvar frozen--389 []"]}
{"step" : 0,"kind" : ["Info"],"goal_id" : 0,"runtime_id" : 1,"name" : "user:assign","payload" : ["X2 := []"]}
{"step" : 0,"kind" : ["Info"],"goal_id" : 26,"runtime_id" : 1,"name" : "user:newgoal","payload" : ["generalize [] [] (mono (uvar frozen--388 [] ==> uvar frozen--388 [])) X3"]}
{"step" : 1,"kind" : ["Info"],"goal_id" : 26,"runtime_id" : 1,"name" : "user:curgoal","payload" : ["generalize","generalize [] [] (mono (uvar frozen--388 [] ==> uvar frozen--388 [])) X3"]}
{"step" : 1,"kind" : ["Info"],"goal_id" : 26,"runtime_id" : 1,"name" : "user:rule","payload" : ["backchain"]}
{"step" : 1,"kind" : ["Info"],"goal_id" : 26,"runtime_id" : 1,"name" : "user:rule:backchain:candidates","payload" : ["File \"tests/sources/trace-w/main.elpi\", line 97, column 0, characters 2318-2493:"]}
{"step" : 1,"kind" : ["Info"],"goal_id" : 26,"runtime_id" : 1,"name" : "user:rule:backchain:try","payload" : ["File \"tests/sources/trace-w/main.elpi\", line 97, column 0, characters 2318-2493:","(generalize A5 A2 (mono A0) A6) :- (free-ty (mono A0) [] A1), \n (free-gamma A2 [] A3), (filter A1 (c0 \\ (not (mem A3 c0))) A4), \n (bind A4 A5 A0 A6)."]}
{"step" : 1,"kind" : ["Info"],"goal_id" : 0,"runtime_id" : 1,"name" : "user:assign","payload" : ["A5 := []"]}
{"step" : 1,"kind" : ["Info"],"goal_id" : 0,"runtime_id" : 1,"name" : "user:assign","payload" : ["A2 := []"]}
{"step" : 1,"kind" : ["Info"],"goal_id" : 0,"runtime_id" : 1,"name" : "user:assign","payload" : ["A0 := uvar frozen--388 [] ==> uvar frozen--388 []"]}
{"step" : 1,"kind" : ["Info"],"goal_id" : 0,"runtime_id" : 1,"name" : "user:assign","payload" : ["A6 := X3"]}
{"step" : 1,"kind" : ["Info"],"goal_id" : 26,"runtime_id" : 1,"name" : "user:subgoal","payload" : ["27"]}
{"step" : 1,"kind" : ["Info"],"goal_id" : 27,"runtime_id" : 1,"name" : "user:newgoal","payload" : ["free-ty (mono (uvar frozen--388 [] ==> uvar frozen--388 [])) [] X4"]}
=======
{"step" : 0,"kind" : ["Info"],"goal_id" : 0,"runtime_id" : 1,"name" : "user:assign","payload" : ["X1 := mono (uvar frozen--545 [] ==> uvar frozen--545 [])"]}
{"step" : 0,"kind" : ["Info"],"goal_id" : 0,"runtime_id" : 1,"name" : "user:assign","payload" : ["A3 := uvar frozen--546 []"]}
{"step" : 0,"kind" : ["Info"],"goal_id" : 0,"runtime_id" : 1,"name" : "user:assign","payload" : ["X2 := []"]}
{"step" : 0,"kind" : ["Info"],"goal_id" : 26,"runtime_id" : 1,"name" : "user:newgoal","payload" : ["generalize [] [] (mono (uvar frozen--545 [] ==> uvar frozen--545 [])) X3"]}
{"step" : 1,"kind" : ["Info"],"goal_id" : 26,"runtime_id" : 1,"name" : "user:curgoal","payload" : ["generalize","generalize [] [] (mono (uvar frozen--545 [] ==> uvar frozen--545 [])) X3"]}
{"step" : 1,"kind" : ["Info"],"goal_id" : 26,"runtime_id" : 1,"name" : "user:rule","payload" : ["backchain"]}
{"step" : 1,"kind" : ["Info"],"goal_id" : 26,"runtime_id" : 1,"name" : "user:rule:backchain:candidates","payload" : ["File \"tests/sources/trace-w/main.elpi\", line 97, column 0, characters 2318-2493:"]}
{"step" : 1,"kind" : ["Info"],"goal_id" : 26,"runtime_id" : 1,"name" : "user:rule:backchain:try","payload" : ["File \"tests/sources/trace-w/main.elpi\", line 97, column 0, characters 2318-2493:","(generalize A0 A1 (mono A2) A3) :- (free-ty (mono A2) [] A4), \n (free-gamma A1 [] A5), (filter A4 (c0 \\ (not (mem A5 c0))) A6), \n (bind A6 A0 A2 A3)."]}
{"step" : 1,"kind" : ["Info"],"goal_id" : 0,"runtime_id" : 1,"name" : "user:assign","payload" : ["A0 := []"]}
{"step" : 1,"kind" : ["Info"],"goal_id" : 0,"runtime_id" : 1,"name" : "user:assign","payload" : ["A1 := []"]}
{"step" : 1,"kind" : ["Info"],"goal_id" : 0,"runtime_id" : 1,"name" : "user:assign","payload" : ["A2 := uvar frozen--545 [] ==> uvar frozen--545 []"]}
{"step" : 1,"kind" : ["Info"],"goal_id" : 0,"runtime_id" : 1,"name" : "user:assign","payload" : ["A3 := X3"]}
{"step" : 1,"kind" : ["Info"],"goal_id" : 26,"runtime_id" : 1,"name" : "user:subgoal","payload" : ["27"]}
{"step" : 1,"kind" : ["Info"],"goal_id" : 27,"runtime_id" : 1,"name" : "user:newgoal","payload" : ["free-ty (mono (uvar frozen--545 [] ==> uvar frozen--545 [])) [] X4"]}
>>>>>>> 72da2629
{"step" : 1,"kind" : ["Info"],"goal_id" : 27,"runtime_id" : 1,"name" : "user:subgoal","payload" : ["28"]}
{"step" : 1,"kind" : ["Info"],"goal_id" : 28,"runtime_id" : 1,"name" : "user:newgoal","payload" : ["free-gamma [] [] X5"]}
{"step" : 1,"kind" : ["Info"],"goal_id" : 27,"runtime_id" : 1,"name" : "user:subgoal","payload" : ["29"]}
{"step" : 1,"kind" : ["Info"],"goal_id" : 29,"runtime_id" : 1,"name" : "user:newgoal","payload" : ["filter X4 (c0 \\ not (mem X5 c0)) X6"]}
{"step" : 1,"kind" : ["Info"],"goal_id" : 27,"runtime_id" : 1,"name" : "user:subgoal","payload" : ["30"]}
<<<<<<< HEAD
{"step" : 1,"kind" : ["Info"],"goal_id" : 30,"runtime_id" : 1,"name" : "user:newgoal","payload" : ["bind X6 [] (uvar frozen--388 [] ==> uvar frozen--388 []) X3"]}
{"step" : 1,"kind" : ["Info"],"goal_id" : 27,"runtime_id" : 1,"name" : "user:rule:backchain","payload" : ["success"]}
{"step" : 2,"kind" : ["Info"],"goal_id" : 27,"runtime_id" : 1,"name" : "user:curgoal","payload" : ["free-ty","free-ty (mono (uvar frozen--388 [] ==> uvar frozen--388 [])) [] X4"]}
{"step" : 2,"kind" : ["Info"],"goal_id" : 27,"runtime_id" : 1,"name" : "user:rule","payload" : ["backchain"]}
{"step" : 2,"kind" : ["Info"],"goal_id" : 27,"runtime_id" : 1,"name" : "user:rule:backchain:candidates","payload" : ["File \"tests/sources/trace-w/main.elpi\", line 105, column 0, characters 2609-2645:"]}
{"step" : 2,"kind" : ["Info"],"goal_id" : 27,"runtime_id" : 1,"name" : "user:rule:backchain:try","payload" : ["File \"tests/sources/trace-w/main.elpi\", line 105, column 0, characters 2609-2645:","(free-ty (mono A0) A1 A2) :- (free A0 A1 A2)."]}
{"step" : 2,"kind" : ["Info"],"goal_id" : 0,"runtime_id" : 1,"name" : "user:assign","payload" : ["A0 := uvar frozen--388 [] ==> uvar frozen--388 []"]}
{"step" : 2,"kind" : ["Info"],"goal_id" : 0,"runtime_id" : 1,"name" : "user:assign","payload" : ["A1 := []"]}
{"step" : 2,"kind" : ["Info"],"goal_id" : 0,"runtime_id" : 1,"name" : "user:assign","payload" : ["A2 := X4"]}
{"step" : 2,"kind" : ["Info"],"goal_id" : 27,"runtime_id" : 1,"name" : "user:subgoal","payload" : ["31"]}
{"step" : 2,"kind" : ["Info"],"goal_id" : 31,"runtime_id" : 1,"name" : "user:newgoal","payload" : ["free (uvar frozen--388 [] ==> uvar frozen--388 []) [] X4"]}
{"step" : 2,"kind" : ["Info"],"goal_id" : 31,"runtime_id" : 1,"name" : "user:rule:backchain","payload" : ["success"]}
{"step" : 3,"kind" : ["Info"],"goal_id" : 31,"runtime_id" : 1,"name" : "user:curgoal","payload" : ["free","free (uvar frozen--388 [] ==> uvar frozen--388 []) [] X4"]}
{"step" : 3,"kind" : ["Info"],"goal_id" : 31,"runtime_id" : 1,"name" : "user:rule","payload" : ["backchain"]}
{"step" : 3,"kind" : ["Info"],"goal_id" : 31,"runtime_id" : 1,"name" : "user:rule:backchain:candidates","payload" : ["File \"tests/sources/trace-w/main.elpi\", line 117, column 0, characters 2995-3043:"]}
{"step" : 3,"kind" : ["Info"],"goal_id" : 31,"runtime_id" : 1,"name" : "user:rule:backchain:try","payload" : ["File \"tests/sources/trace-w/main.elpi\", line 117, column 0, characters 2995-3043:","(free (A0 ==> A3) A1 A4) :- (free A0 A1 A2), (free A3 A2 A4)."]}
{"step" : 3,"kind" : ["Info"],"goal_id" : 0,"runtime_id" : 1,"name" : "user:assign","payload" : ["A0 := uvar frozen--388 []"]}
{"step" : 3,"kind" : ["Info"],"goal_id" : 0,"runtime_id" : 1,"name" : "user:assign","payload" : ["A3 := uvar frozen--388 []"]}
{"step" : 3,"kind" : ["Info"],"goal_id" : 0,"runtime_id" : 1,"name" : "user:assign","payload" : ["A1 := []"]}
{"step" : 3,"kind" : ["Info"],"goal_id" : 0,"runtime_id" : 1,"name" : "user:assign","payload" : ["A4 := X4"]}
{"step" : 3,"kind" : ["Info"],"goal_id" : 31,"runtime_id" : 1,"name" : "user:subgoal","payload" : ["32"]}
{"step" : 3,"kind" : ["Info"],"goal_id" : 32,"runtime_id" : 1,"name" : "user:newgoal","payload" : ["free (uvar frozen--388 []) [] X7"]}
{"step" : 3,"kind" : ["Info"],"goal_id" : 32,"runtime_id" : 1,"name" : "user:subgoal","payload" : ["33"]}
{"step" : 3,"kind" : ["Info"],"goal_id" : 33,"runtime_id" : 1,"name" : "user:newgoal","payload" : ["free (uvar frozen--388 []) X7 X4"]}
{"step" : 3,"kind" : ["Info"],"goal_id" : 32,"runtime_id" : 1,"name" : "user:rule:backchain","payload" : ["success"]}
{"step" : 4,"kind" : ["Info"],"goal_id" : 32,"runtime_id" : 1,"name" : "user:curgoal","payload" : ["free","free (uvar frozen--388 []) [] X7"]}
{"step" : 4,"kind" : ["Info"],"goal_id" : 32,"runtime_id" : 1,"name" : "user:rule","payload" : ["backchain"]}
{"step" : 4,"kind" : ["Info"],"goal_id" : 32,"runtime_id" : 1,"name" : "user:rule:backchain:candidates","payload" : ["File \"tests/sources/trace-w/main.elpi\", line 118, column 0, characters 3045-3108:"]}
{"step" : 4,"kind" : ["Info"],"goal_id" : 32,"runtime_id" : 1,"name" : "user:rule:backchain:try","payload" : ["File \"tests/sources/trace-w/main.elpi\", line 118, column 0, characters 3045-3108:","(free (as (uvar _ _) A1) A0 A2) :- (if (mem A0 A1) (A2 = A0) (A2 = [A1 | A0]))."]}
{"step" : 4,"kind" : ["Info"],"goal_id" : 0,"runtime_id" : 1,"name" : "user:assign","payload" : ["A1 := uvar frozen--388 []"]}
{"step" : 4,"kind" : ["Info"],"goal_id" : 0,"runtime_id" : 1,"name" : "user:assign","payload" : ["A0 := []"]}
{"step" : 4,"kind" : ["Info"],"goal_id" : 0,"runtime_id" : 1,"name" : "user:assign","payload" : ["A2 := X7"]}
{"step" : 4,"kind" : ["Info"],"goal_id" : 32,"runtime_id" : 1,"name" : "user:subgoal","payload" : ["34"]}
{"step" : 4,"kind" : ["Info"],"goal_id" : 34,"runtime_id" : 1,"name" : "user:newgoal","payload" : ["if (mem [] (uvar frozen--388 [])) (X7 = []) (X7 = [uvar frozen--388 []])"]}
{"step" : 4,"kind" : ["Info"],"goal_id" : 34,"runtime_id" : 1,"name" : "user:rule:backchain","payload" : ["success"]}
{"step" : 5,"kind" : ["Info"],"goal_id" : 34,"runtime_id" : 1,"name" : "user:curgoal","payload" : ["if","if (mem [] (uvar frozen--388 [])) (X7 = []) (X7 = [uvar frozen--388 []])"]}
{"step" : 5,"kind" : ["Info"],"goal_id" : 34,"runtime_id" : 1,"name" : "user:rule","payload" : ["backchain"]}
{"step" : 5,"kind" : ["Info"],"goal_id" : 34,"runtime_id" : 1,"name" : "user:rule:backchain:candidates","payload" : ["File \"builtin.elpi\", line 496, column 0, characters 12090-12109:","File \"builtin.elpi\", line 497, column 0, characters 12111-12124:"]}
{"step" : 5,"kind" : ["Info"],"goal_id" : 34,"runtime_id" : 1,"name" : "user:rule:backchain:try","payload" : ["File \"builtin.elpi\", line 496, column 0, characters 12090-12109:","(if A0 A1 _) :- A0, (!), A1."]}
{"step" : 5,"kind" : ["Info"],"goal_id" : 0,"runtime_id" : 1,"name" : "user:assign","payload" : ["A0 := mem [] (uvar frozen--388 [])"]}
{"step" : 5,"kind" : ["Info"],"goal_id" : 0,"runtime_id" : 1,"name" : "user:assign","payload" : ["A1 := X7 = []"]}
{"step" : 5,"kind" : ["Info"],"goal_id" : 34,"runtime_id" : 1,"name" : "user:subgoal","payload" : ["35"]}
{"step" : 5,"kind" : ["Info"],"goal_id" : 35,"runtime_id" : 1,"name" : "user:newgoal","payload" : ["mem [] (uvar frozen--388 [])"]}
=======
{"step" : 1,"kind" : ["Info"],"goal_id" : 30,"runtime_id" : 1,"name" : "user:newgoal","payload" : ["bind X6 [] (uvar frozen--545 [] ==> uvar frozen--545 []) X3"]}
{"step" : 1,"kind" : ["Info"],"goal_id" : 27,"runtime_id" : 1,"name" : "user:rule:backchain","payload" : ["success"]}
{"step" : 2,"kind" : ["Info"],"goal_id" : 27,"runtime_id" : 1,"name" : "user:curgoal","payload" : ["free-ty","free-ty (mono (uvar frozen--545 [] ==> uvar frozen--545 [])) [] X4"]}
{"step" : 2,"kind" : ["Info"],"goal_id" : 27,"runtime_id" : 1,"name" : "user:rule","payload" : ["backchain"]}
{"step" : 2,"kind" : ["Info"],"goal_id" : 27,"runtime_id" : 1,"name" : "user:rule:backchain:candidates","payload" : ["File \"tests/sources/trace-w/main.elpi\", line 105, column 0, characters 2609-2645:"]}
{"step" : 2,"kind" : ["Info"],"goal_id" : 27,"runtime_id" : 1,"name" : "user:rule:backchain:try","payload" : ["File \"tests/sources/trace-w/main.elpi\", line 105, column 0, characters 2609-2645:","(free-ty (mono A0) A1 A2) :- (free A0 A1 A2)."]}
{"step" : 2,"kind" : ["Info"],"goal_id" : 0,"runtime_id" : 1,"name" : "user:assign","payload" : ["A0 := uvar frozen--545 [] ==> uvar frozen--545 []"]}
{"step" : 2,"kind" : ["Info"],"goal_id" : 0,"runtime_id" : 1,"name" : "user:assign","payload" : ["A1 := []"]}
{"step" : 2,"kind" : ["Info"],"goal_id" : 0,"runtime_id" : 1,"name" : "user:assign","payload" : ["A2 := X4"]}
{"step" : 2,"kind" : ["Info"],"goal_id" : 27,"runtime_id" : 1,"name" : "user:subgoal","payload" : ["31"]}
{"step" : 2,"kind" : ["Info"],"goal_id" : 31,"runtime_id" : 1,"name" : "user:newgoal","payload" : ["free (uvar frozen--545 [] ==> uvar frozen--545 []) [] X4"]}
{"step" : 2,"kind" : ["Info"],"goal_id" : 31,"runtime_id" : 1,"name" : "user:rule:backchain","payload" : ["success"]}
{"step" : 3,"kind" : ["Info"],"goal_id" : 31,"runtime_id" : 1,"name" : "user:curgoal","payload" : ["free","free (uvar frozen--545 [] ==> uvar frozen--545 []) [] X4"]}
{"step" : 3,"kind" : ["Info"],"goal_id" : 31,"runtime_id" : 1,"name" : "user:rule","payload" : ["backchain"]}
{"step" : 3,"kind" : ["Info"],"goal_id" : 31,"runtime_id" : 1,"name" : "user:rule:backchain:candidates","payload" : ["File \"tests/sources/trace-w/main.elpi\", line 117, column 0, characters 2995-3043:"]}
{"step" : 3,"kind" : ["Info"],"goal_id" : 31,"runtime_id" : 1,"name" : "user:rule:backchain:try","payload" : ["File \"tests/sources/trace-w/main.elpi\", line 117, column 0, characters 2995-3043:","(free (A0 ==> A1) A2 A3) :- (free A0 A2 A4), (free A1 A4 A3)."]}
{"step" : 3,"kind" : ["Info"],"goal_id" : 0,"runtime_id" : 1,"name" : "user:assign","payload" : ["A0 := uvar frozen--545 []"]}
{"step" : 3,"kind" : ["Info"],"goal_id" : 0,"runtime_id" : 1,"name" : "user:assign","payload" : ["A1 := uvar frozen--545 []"]}
{"step" : 3,"kind" : ["Info"],"goal_id" : 0,"runtime_id" : 1,"name" : "user:assign","payload" : ["A2 := []"]}
{"step" : 3,"kind" : ["Info"],"goal_id" : 0,"runtime_id" : 1,"name" : "user:assign","payload" : ["A3 := X4"]}
{"step" : 3,"kind" : ["Info"],"goal_id" : 31,"runtime_id" : 1,"name" : "user:subgoal","payload" : ["32"]}
{"step" : 3,"kind" : ["Info"],"goal_id" : 32,"runtime_id" : 1,"name" : "user:newgoal","payload" : ["free (uvar frozen--545 []) [] X7"]}
{"step" : 3,"kind" : ["Info"],"goal_id" : 32,"runtime_id" : 1,"name" : "user:subgoal","payload" : ["33"]}
{"step" : 3,"kind" : ["Info"],"goal_id" : 33,"runtime_id" : 1,"name" : "user:newgoal","payload" : ["free (uvar frozen--545 []) X7 X4"]}
{"step" : 3,"kind" : ["Info"],"goal_id" : 32,"runtime_id" : 1,"name" : "user:rule:backchain","payload" : ["success"]}
{"step" : 4,"kind" : ["Info"],"goal_id" : 32,"runtime_id" : 1,"name" : "user:curgoal","payload" : ["free","free (uvar frozen--545 []) [] X7"]}
{"step" : 4,"kind" : ["Info"],"goal_id" : 32,"runtime_id" : 1,"name" : "user:rule","payload" : ["backchain"]}
{"step" : 4,"kind" : ["Info"],"goal_id" : 32,"runtime_id" : 1,"name" : "user:rule:backchain:candidates","payload" : ["File \"tests/sources/trace-w/main.elpi\", line 118, column 0, characters 3045-3108:"]}
{"step" : 4,"kind" : ["Info"],"goal_id" : 32,"runtime_id" : 1,"name" : "user:rule:backchain:try","payload" : ["File \"tests/sources/trace-w/main.elpi\", line 118, column 0, characters 3045-3108:","(free (as (uvar _ _) A0) A1 A2) :- (if (mem A1 A0) (A2 = A1) (A2 = [A0 | A1]))."]}
{"step" : 4,"kind" : ["Info"],"goal_id" : 0,"runtime_id" : 1,"name" : "user:assign","payload" : ["A0 := uvar frozen--545 []"]}
{"step" : 4,"kind" : ["Info"],"goal_id" : 0,"runtime_id" : 1,"name" : "user:assign","payload" : ["A1 := []"]}
{"step" : 4,"kind" : ["Info"],"goal_id" : 0,"runtime_id" : 1,"name" : "user:assign","payload" : ["A2 := X7"]}
{"step" : 4,"kind" : ["Info"],"goal_id" : 32,"runtime_id" : 1,"name" : "user:subgoal","payload" : ["34"]}
{"step" : 4,"kind" : ["Info"],"goal_id" : 34,"runtime_id" : 1,"name" : "user:newgoal","payload" : ["if (mem [] (uvar frozen--545 [])) (X7 = []) (X7 = [uvar frozen--545 []])"]}
{"step" : 4,"kind" : ["Info"],"goal_id" : 34,"runtime_id" : 1,"name" : "user:rule:backchain","payload" : ["success"]}
{"step" : 5,"kind" : ["Info"],"goal_id" : 34,"runtime_id" : 1,"name" : "user:curgoal","payload" : ["if","if (mem [] (uvar frozen--545 [])) (X7 = []) (X7 = [uvar frozen--545 []])"]}
{"step" : 5,"kind" : ["Info"],"goal_id" : 34,"runtime_id" : 1,"name" : "user:rule","payload" : ["backchain"]}
{"step" : 5,"kind" : ["Info"],"goal_id" : 34,"runtime_id" : 1,"name" : "user:rule:backchain:candidates","payload" : ["File \"builtin.elpi\", line 514, column 0, characters 12754-12773:","File \"builtin.elpi\", line 515, column 0, characters 12775-12788:"]}
{"step" : 5,"kind" : ["Info"],"goal_id" : 34,"runtime_id" : 1,"name" : "user:rule:backchain:try","payload" : ["File \"builtin.elpi\", line 514, column 0, characters 12754-12773:","(if A0 A1 _) :- A0, (!), A1."]}
{"step" : 5,"kind" : ["Info"],"goal_id" : 0,"runtime_id" : 1,"name" : "user:assign","payload" : ["A0 := mem [] (uvar frozen--545 [])"]}
{"step" : 5,"kind" : ["Info"],"goal_id" : 0,"runtime_id" : 1,"name" : "user:assign","payload" : ["A1 := X7 = []"]}
{"step" : 5,"kind" : ["Info"],"goal_id" : 34,"runtime_id" : 1,"name" : "user:subgoal","payload" : ["35"]}
{"step" : 5,"kind" : ["Info"],"goal_id" : 35,"runtime_id" : 1,"name" : "user:newgoal","payload" : ["mem [] (uvar frozen--545 [])"]}
>>>>>>> 72da2629
{"step" : 5,"kind" : ["Info"],"goal_id" : 35,"runtime_id" : 1,"name" : "user:subgoal","payload" : ["36"]}
{"step" : 5,"kind" : ["Info"],"goal_id" : 36,"runtime_id" : 1,"name" : "user:newgoal","payload" : ["!"]}
{"step" : 5,"kind" : ["Info"],"goal_id" : 35,"runtime_id" : 1,"name" : "user:subgoal","payload" : ["37"]}
{"step" : 5,"kind" : ["Info"],"goal_id" : 37,"runtime_id" : 1,"name" : "user:newgoal","payload" : ["X7 = []"]}
{"step" : 5,"kind" : ["Info"],"goal_id" : 35,"runtime_id" : 1,"name" : "user:rule:backchain","payload" : ["success"]}
<<<<<<< HEAD
{"step" : 6,"kind" : ["Info"],"goal_id" : 35,"runtime_id" : 1,"name" : "user:curgoal","payload" : ["mem","mem [] (uvar frozen--388 [])"]}
=======
{"step" : 6,"kind" : ["Info"],"goal_id" : 35,"runtime_id" : 1,"name" : "user:curgoal","payload" : ["mem","mem [] (uvar frozen--545 [])"]}
>>>>>>> 72da2629
{"step" : 6,"kind" : ["Info"],"goal_id" : 35,"runtime_id" : 1,"name" : "user:rule","payload" : ["backchain"]}
{"step" : 6,"kind" : ["Info"],"goal_id" : 35,"runtime_id" : 1,"name" : "user:rule:backchain:candidates","payload" : ["File \"tests/sources/trace-w/main.elpi\", line 148, column 0, characters 4001-4043:"]}
{"step" : 6,"kind" : ["Info"],"goal_id" : 35,"runtime_id" : 1,"name" : "user:rule:backchain:try","payload" : ["File \"tests/sources/trace-w/main.elpi\", line 148, column 0, characters 4001-4043:","(mem A0 (uvar A1 _)) :- (mem! A0 (uvar A1 A2))."]}
{"step" : 6,"kind" : ["Info"],"goal_id" : 0,"runtime_id" : 1,"name" : "user:assign","payload" : ["A0 := []"]}
<<<<<<< HEAD
{"step" : 6,"kind" : ["Info"],"goal_id" : 0,"runtime_id" : 1,"name" : "user:assign","payload" : ["A1 := frozen--388"]}
{"step" : 6,"kind" : ["Info"],"goal_id" : 35,"runtime_id" : 1,"name" : "user:subgoal","payload" : ["38"]}
{"step" : 6,"kind" : ["Info"],"goal_id" : 38,"runtime_id" : 1,"name" : "user:newgoal","payload" : ["mem! [] (uvar frozen--388 X8)"]}
{"step" : 6,"kind" : ["Info"],"goal_id" : 38,"runtime_id" : 1,"name" : "user:rule:backchain","payload" : ["success"]}
{"step" : 7,"kind" : ["Info"],"goal_id" : 38,"runtime_id" : 1,"name" : "user:curgoal","payload" : ["mem!","mem! [] (uvar frozen--388 X8)"]}
{"step" : 7,"kind" : ["Info"],"goal_id" : 38,"runtime_id" : 1,"name" : "user:rule","payload" : ["backchain"]}
{"step" : 7,"kind" : ["Info"],"goal_id" : 38,"runtime_id" : 1,"name" : "user:rule:backchain:candidates","payload" : []}
{"step" : 7,"kind" : ["Info"],"goal_id" : 38,"runtime_id" : 1,"name" : "user:rule:backchain","payload" : ["fail"]}
{"step" : 8,"kind" : ["Info"],"goal_id" : 34,"runtime_id" : 1,"name" : "user:curgoal","payload" : ["if","if (mem [] (uvar frozen--388 [])) (X7 = []) (X7 = [uvar frozen--388 []])"]}
{"step" : 8,"kind" : ["Info"],"goal_id" : 34,"runtime_id" : 1,"name" : "user:rule","payload" : ["backchain"]}
{"step" : 8,"kind" : ["Info"],"goal_id" : 34,"runtime_id" : 1,"name" : "user:rule:backchain:candidates","payload" : ["File \"builtin.elpi\", line 497, column 0, characters 12111-12124:"]}
{"step" : 8,"kind" : ["Info"],"goal_id" : 34,"runtime_id" : 1,"name" : "user:rule:backchain:try","payload" : ["File \"builtin.elpi\", line 497, column 0, characters 12111-12124:","(if _ _ A0) :- A0."]}
{"step" : 8,"kind" : ["Info"],"goal_id" : 0,"runtime_id" : 1,"name" : "user:assign","payload" : ["A0 := X7 = [uvar frozen--388 []]"]}
{"step" : 8,"kind" : ["Info"],"goal_id" : 34,"runtime_id" : 1,"name" : "user:subgoal","payload" : ["39"]}
{"step" : 8,"kind" : ["Info"],"goal_id" : 39,"runtime_id" : 1,"name" : "user:newgoal","payload" : ["X7 = [uvar frozen--388 []]"]}
{"step" : 8,"kind" : ["Info"],"goal_id" : 39,"runtime_id" : 1,"name" : "user:rule:backchain","payload" : ["success"]}
{"step" : 9,"kind" : ["Info"],"goal_id" : 39,"runtime_id" : 1,"name" : "user:curgoal","payload" : ["=","X7 = [uvar frozen--388 []]"]}
{"step" : 9,"kind" : ["Info"],"goal_id" : 39,"runtime_id" : 1,"name" : "user:rule","payload" : ["eq"]}
{"step" : 9,"kind" : ["Info"],"goal_id" : 39,"runtime_id" : 1,"name" : "user:rule:builtin:name","payload" : ["="]}
{"step" : 9,"kind" : ["Info"],"goal_id" : 0,"runtime_id" : 1,"name" : "user:assign","payload" : ["X7 := [uvar frozen--388 []]"]}
{"step" : 9,"kind" : ["Info"],"goal_id" : 39,"runtime_id" : 1,"name" : "user:rule:eq","payload" : ["success"]}
{"step" : 10,"kind" : ["Info"],"goal_id" : 33,"runtime_id" : 1,"name" : "user:curgoal","payload" : ["free","free (uvar frozen--388 []) [uvar frozen--388 []] X4"]}
{"step" : 10,"kind" : ["Info"],"goal_id" : 33,"runtime_id" : 1,"name" : "user:rule","payload" : ["backchain"]}
{"step" : 10,"kind" : ["Info"],"goal_id" : 33,"runtime_id" : 1,"name" : "user:rule:backchain:candidates","payload" : ["File \"tests/sources/trace-w/main.elpi\", line 118, column 0, characters 3045-3108:"]}
{"step" : 10,"kind" : ["Info"],"goal_id" : 33,"runtime_id" : 1,"name" : "user:rule:backchain:try","payload" : ["File \"tests/sources/trace-w/main.elpi\", line 118, column 0, characters 3045-3108:","(free (as (uvar _ _) A1) A0 A2) :- (if (mem A0 A1) (A2 = A0) (A2 = [A1 | A0]))."]}
{"step" : 10,"kind" : ["Info"],"goal_id" : 0,"runtime_id" : 1,"name" : "user:assign","payload" : ["A1 := uvar frozen--388 []"]}
{"step" : 10,"kind" : ["Info"],"goal_id" : 0,"runtime_id" : 1,"name" : "user:assign","payload" : ["A0 := [uvar frozen--388 []]"]}
{"step" : 10,"kind" : ["Info"],"goal_id" : 0,"runtime_id" : 1,"name" : "user:assign","payload" : ["A2 := X4"]}
{"step" : 10,"kind" : ["Info"],"goal_id" : 33,"runtime_id" : 1,"name" : "user:subgoal","payload" : ["40"]}
{"step" : 10,"kind" : ["Info"],"goal_id" : 40,"runtime_id" : 1,"name" : "user:newgoal","payload" : ["if (mem [uvar frozen--388 []] (uvar frozen--388 [])) \n (X4 = [uvar frozen--388 []]) \n (X4 = [uvar frozen--388 [], uvar frozen--388 []])"]}
{"step" : 10,"kind" : ["Info"],"goal_id" : 40,"runtime_id" : 1,"name" : "user:rule:backchain","payload" : ["success"]}
{"step" : 11,"kind" : ["Info"],"goal_id" : 40,"runtime_id" : 1,"name" : "user:curgoal","payload" : ["if","if (mem [uvar frozen--388 []] (uvar frozen--388 [])) \n (X4 = [uvar frozen--388 []]) \n (X4 = [uvar frozen--388 [], uvar frozen--388 []])"]}
{"step" : 11,"kind" : ["Info"],"goal_id" : 40,"runtime_id" : 1,"name" : "user:rule","payload" : ["backchain"]}
{"step" : 11,"kind" : ["Info"],"goal_id" : 40,"runtime_id" : 1,"name" : "user:rule:backchain:candidates","payload" : ["File \"builtin.elpi\", line 496, column 0, characters 12090-12109:","File \"builtin.elpi\", line 497, column 0, characters 12111-12124:"]}
{"step" : 11,"kind" : ["Info"],"goal_id" : 40,"runtime_id" : 1,"name" : "user:rule:backchain:try","payload" : ["File \"builtin.elpi\", line 496, column 0, characters 12090-12109:","(if A0 A1 _) :- A0, (!), A1."]}
{"step" : 11,"kind" : ["Info"],"goal_id" : 0,"runtime_id" : 1,"name" : "user:assign","payload" : ["A0 := mem [uvar frozen--388 []] (uvar frozen--388 [])"]}
{"step" : 11,"kind" : ["Info"],"goal_id" : 0,"runtime_id" : 1,"name" : "user:assign","payload" : ["A1 := X4 = [uvar frozen--388 []]"]}
{"step" : 11,"kind" : ["Info"],"goal_id" : 40,"runtime_id" : 1,"name" : "user:subgoal","payload" : ["41"]}
{"step" : 11,"kind" : ["Info"],"goal_id" : 41,"runtime_id" : 1,"name" : "user:newgoal","payload" : ["mem [uvar frozen--388 []] (uvar frozen--388 [])"]}
{"step" : 11,"kind" : ["Info"],"goal_id" : 41,"runtime_id" : 1,"name" : "user:subgoal","payload" : ["42"]}
{"step" : 11,"kind" : ["Info"],"goal_id" : 42,"runtime_id" : 1,"name" : "user:newgoal","payload" : ["!"]}
{"step" : 11,"kind" : ["Info"],"goal_id" : 41,"runtime_id" : 1,"name" : "user:subgoal","payload" : ["43"]}
{"step" : 11,"kind" : ["Info"],"goal_id" : 43,"runtime_id" : 1,"name" : "user:newgoal","payload" : ["X4 = [uvar frozen--388 []]"]}
{"step" : 11,"kind" : ["Info"],"goal_id" : 41,"runtime_id" : 1,"name" : "user:rule:backchain","payload" : ["success"]}
{"step" : 12,"kind" : ["Info"],"goal_id" : 41,"runtime_id" : 1,"name" : "user:curgoal","payload" : ["mem","mem [uvar frozen--388 []] (uvar frozen--388 [])"]}
{"step" : 12,"kind" : ["Info"],"goal_id" : 41,"runtime_id" : 1,"name" : "user:rule","payload" : ["backchain"]}
{"step" : 12,"kind" : ["Info"],"goal_id" : 41,"runtime_id" : 1,"name" : "user:rule:backchain:candidates","payload" : ["File \"tests/sources/trace-w/main.elpi\", line 148, column 0, characters 4001-4043:"]}
{"step" : 12,"kind" : ["Info"],"goal_id" : 41,"runtime_id" : 1,"name" : "user:rule:backchain:try","payload" : ["File \"tests/sources/trace-w/main.elpi\", line 148, column 0, characters 4001-4043:","(mem A0 (uvar A1 _)) :- (mem! A0 (uvar A1 A2))."]}
{"step" : 12,"kind" : ["Info"],"goal_id" : 0,"runtime_id" : 1,"name" : "user:assign","payload" : ["A0 := [uvar frozen--388 []]"]}
{"step" : 12,"kind" : ["Info"],"goal_id" : 0,"runtime_id" : 1,"name" : "user:assign","payload" : ["A1 := frozen--388"]}
{"step" : 12,"kind" : ["Info"],"goal_id" : 41,"runtime_id" : 1,"name" : "user:subgoal","payload" : ["44"]}
{"step" : 12,"kind" : ["Info"],"goal_id" : 44,"runtime_id" : 1,"name" : "user:newgoal","payload" : ["mem! [uvar frozen--388 []] (uvar frozen--388 X9)"]}
{"step" : 12,"kind" : ["Info"],"goal_id" : 44,"runtime_id" : 1,"name" : "user:rule:backchain","payload" : ["success"]}
{"step" : 13,"kind" : ["Info"],"goal_id" : 44,"runtime_id" : 1,"name" : "user:curgoal","payload" : ["mem!","mem! [uvar frozen--388 []] (uvar frozen--388 X9)"]}
=======
{"step" : 6,"kind" : ["Info"],"goal_id" : 0,"runtime_id" : 1,"name" : "user:assign","payload" : ["A1 := frozen--545"]}
{"step" : 6,"kind" : ["Info"],"goal_id" : 35,"runtime_id" : 1,"name" : "user:subgoal","payload" : ["38"]}
{"step" : 6,"kind" : ["Info"],"goal_id" : 38,"runtime_id" : 1,"name" : "user:newgoal","payload" : ["mem! [] (uvar frozen--545 X8)"]}
{"step" : 6,"kind" : ["Info"],"goal_id" : 38,"runtime_id" : 1,"name" : "user:rule:backchain","payload" : ["success"]}
{"step" : 7,"kind" : ["Info"],"goal_id" : 38,"runtime_id" : 1,"name" : "user:curgoal","payload" : ["mem!","mem! [] (uvar frozen--545 X8)"]}
{"step" : 7,"kind" : ["Info"],"goal_id" : 38,"runtime_id" : 1,"name" : "user:rule","payload" : ["backchain"]}
{"step" : 7,"kind" : ["Info"],"goal_id" : 38,"runtime_id" : 1,"name" : "user:rule:backchain:candidates","payload" : []}
{"step" : 7,"kind" : ["Info"],"goal_id" : 38,"runtime_id" : 1,"name" : "user:rule:backchain","payload" : ["fail"]}
{"step" : 8,"kind" : ["Info"],"goal_id" : 34,"runtime_id" : 1,"name" : "user:curgoal","payload" : ["if","if (mem [] (uvar frozen--545 [])) (X7 = []) (X7 = [uvar frozen--545 []])"]}
{"step" : 8,"kind" : ["Info"],"goal_id" : 34,"runtime_id" : 1,"name" : "user:rule","payload" : ["backchain"]}
{"step" : 8,"kind" : ["Info"],"goal_id" : 34,"runtime_id" : 1,"name" : "user:rule:backchain:candidates","payload" : ["File \"builtin.elpi\", line 515, column 0, characters 12775-12788:"]}
{"step" : 8,"kind" : ["Info"],"goal_id" : 34,"runtime_id" : 1,"name" : "user:rule:backchain:try","payload" : ["File \"builtin.elpi\", line 515, column 0, characters 12775-12788:","(if _ _ A0) :- A0."]}
{"step" : 8,"kind" : ["Info"],"goal_id" : 0,"runtime_id" : 1,"name" : "user:assign","payload" : ["A0 := X7 = [uvar frozen--545 []]"]}
{"step" : 8,"kind" : ["Info"],"goal_id" : 34,"runtime_id" : 1,"name" : "user:subgoal","payload" : ["39"]}
{"step" : 8,"kind" : ["Info"],"goal_id" : 39,"runtime_id" : 1,"name" : "user:newgoal","payload" : ["X7 = [uvar frozen--545 []]"]}
{"step" : 8,"kind" : ["Info"],"goal_id" : 39,"runtime_id" : 1,"name" : "user:rule:backchain","payload" : ["success"]}
{"step" : 9,"kind" : ["Info"],"goal_id" : 39,"runtime_id" : 1,"name" : "user:curgoal","payload" : ["=","X7 = [uvar frozen--545 []]"]}
{"step" : 9,"kind" : ["Info"],"goal_id" : 39,"runtime_id" : 1,"name" : "user:rule","payload" : ["eq"]}
{"step" : 9,"kind" : ["Info"],"goal_id" : 39,"runtime_id" : 1,"name" : "user:rule:builtin:name","payload" : ["="]}
{"step" : 9,"kind" : ["Info"],"goal_id" : 0,"runtime_id" : 1,"name" : "user:assign","payload" : ["X7 := [uvar frozen--545 []]"]}
{"step" : 9,"kind" : ["Info"],"goal_id" : 39,"runtime_id" : 1,"name" : "user:rule:eq","payload" : ["success"]}
{"step" : 10,"kind" : ["Info"],"goal_id" : 33,"runtime_id" : 1,"name" : "user:curgoal","payload" : ["free","free (uvar frozen--545 []) [uvar frozen--545 []] X4"]}
{"step" : 10,"kind" : ["Info"],"goal_id" : 33,"runtime_id" : 1,"name" : "user:rule","payload" : ["backchain"]}
{"step" : 10,"kind" : ["Info"],"goal_id" : 33,"runtime_id" : 1,"name" : "user:rule:backchain:candidates","payload" : ["File \"tests/sources/trace-w/main.elpi\", line 118, column 0, characters 3045-3108:"]}
{"step" : 10,"kind" : ["Info"],"goal_id" : 33,"runtime_id" : 1,"name" : "user:rule:backchain:try","payload" : ["File \"tests/sources/trace-w/main.elpi\", line 118, column 0, characters 3045-3108:","(free (as (uvar _ _) A0) A1 A2) :- (if (mem A1 A0) (A2 = A1) (A2 = [A0 | A1]))."]}
{"step" : 10,"kind" : ["Info"],"goal_id" : 0,"runtime_id" : 1,"name" : "user:assign","payload" : ["A0 := uvar frozen--545 []"]}
{"step" : 10,"kind" : ["Info"],"goal_id" : 0,"runtime_id" : 1,"name" : "user:assign","payload" : ["A1 := [uvar frozen--545 []]"]}
{"step" : 10,"kind" : ["Info"],"goal_id" : 0,"runtime_id" : 1,"name" : "user:assign","payload" : ["A2 := X4"]}
{"step" : 10,"kind" : ["Info"],"goal_id" : 33,"runtime_id" : 1,"name" : "user:subgoal","payload" : ["40"]}
{"step" : 10,"kind" : ["Info"],"goal_id" : 40,"runtime_id" : 1,"name" : "user:newgoal","payload" : ["if (mem [uvar frozen--545 []] (uvar frozen--545 [])) \n (X4 = [uvar frozen--545 []]) \n (X4 = [uvar frozen--545 [], uvar frozen--545 []])"]}
{"step" : 10,"kind" : ["Info"],"goal_id" : 40,"runtime_id" : 1,"name" : "user:rule:backchain","payload" : ["success"]}
{"step" : 11,"kind" : ["Info"],"goal_id" : 40,"runtime_id" : 1,"name" : "user:curgoal","payload" : ["if","if (mem [uvar frozen--545 []] (uvar frozen--545 [])) \n (X4 = [uvar frozen--545 []]) \n (X4 = [uvar frozen--545 [], uvar frozen--545 []])"]}
{"step" : 11,"kind" : ["Info"],"goal_id" : 40,"runtime_id" : 1,"name" : "user:rule","payload" : ["backchain"]}
{"step" : 11,"kind" : ["Info"],"goal_id" : 40,"runtime_id" : 1,"name" : "user:rule:backchain:candidates","payload" : ["File \"builtin.elpi\", line 514, column 0, characters 12754-12773:","File \"builtin.elpi\", line 515, column 0, characters 12775-12788:"]}
{"step" : 11,"kind" : ["Info"],"goal_id" : 40,"runtime_id" : 1,"name" : "user:rule:backchain:try","payload" : ["File \"builtin.elpi\", line 514, column 0, characters 12754-12773:","(if A0 A1 _) :- A0, (!), A1."]}
{"step" : 11,"kind" : ["Info"],"goal_id" : 0,"runtime_id" : 1,"name" : "user:assign","payload" : ["A0 := mem [uvar frozen--545 []] (uvar frozen--545 [])"]}
{"step" : 11,"kind" : ["Info"],"goal_id" : 0,"runtime_id" : 1,"name" : "user:assign","payload" : ["A1 := X4 = [uvar frozen--545 []]"]}
{"step" : 11,"kind" : ["Info"],"goal_id" : 40,"runtime_id" : 1,"name" : "user:subgoal","payload" : ["41"]}
{"step" : 11,"kind" : ["Info"],"goal_id" : 41,"runtime_id" : 1,"name" : "user:newgoal","payload" : ["mem [uvar frozen--545 []] (uvar frozen--545 [])"]}
{"step" : 11,"kind" : ["Info"],"goal_id" : 41,"runtime_id" : 1,"name" : "user:subgoal","payload" : ["42"]}
{"step" : 11,"kind" : ["Info"],"goal_id" : 42,"runtime_id" : 1,"name" : "user:newgoal","payload" : ["!"]}
{"step" : 11,"kind" : ["Info"],"goal_id" : 41,"runtime_id" : 1,"name" : "user:subgoal","payload" : ["43"]}
{"step" : 11,"kind" : ["Info"],"goal_id" : 43,"runtime_id" : 1,"name" : "user:newgoal","payload" : ["X4 = [uvar frozen--545 []]"]}
{"step" : 11,"kind" : ["Info"],"goal_id" : 41,"runtime_id" : 1,"name" : "user:rule:backchain","payload" : ["success"]}
{"step" : 12,"kind" : ["Info"],"goal_id" : 41,"runtime_id" : 1,"name" : "user:curgoal","payload" : ["mem","mem [uvar frozen--545 []] (uvar frozen--545 [])"]}
{"step" : 12,"kind" : ["Info"],"goal_id" : 41,"runtime_id" : 1,"name" : "user:rule","payload" : ["backchain"]}
{"step" : 12,"kind" : ["Info"],"goal_id" : 41,"runtime_id" : 1,"name" : "user:rule:backchain:candidates","payload" : ["File \"tests/sources/trace-w/main.elpi\", line 148, column 0, characters 4000-4042:"]}
{"step" : 12,"kind" : ["Info"],"goal_id" : 41,"runtime_id" : 1,"name" : "user:rule:backchain:try","payload" : ["File \"tests/sources/trace-w/main.elpi\", line 148, column 0, characters 4000-4042:","(mem A0 (uvar A1 _)) :- (mem! A0 (uvar A1 A2))."]}
{"step" : 12,"kind" : ["Info"],"goal_id" : 0,"runtime_id" : 1,"name" : "user:assign","payload" : ["A0 := [uvar frozen--545 []]"]}
{"step" : 12,"kind" : ["Info"],"goal_id" : 0,"runtime_id" : 1,"name" : "user:assign","payload" : ["A1 := frozen--545"]}
{"step" : 12,"kind" : ["Info"],"goal_id" : 41,"runtime_id" : 1,"name" : "user:subgoal","payload" : ["44"]}
{"step" : 12,"kind" : ["Info"],"goal_id" : 44,"runtime_id" : 1,"name" : "user:newgoal","payload" : ["mem! [uvar frozen--545 []] (uvar frozen--545 X9)"]}
{"step" : 12,"kind" : ["Info"],"goal_id" : 44,"runtime_id" : 1,"name" : "user:rule:backchain","payload" : ["success"]}
{"step" : 13,"kind" : ["Info"],"goal_id" : 44,"runtime_id" : 1,"name" : "user:curgoal","payload" : ["mem!","mem! [uvar frozen--545 []] (uvar frozen--545 X9)"]}
>>>>>>> 72da2629
{"step" : 13,"kind" : ["Info"],"goal_id" : 44,"runtime_id" : 1,"name" : "user:rule","payload" : ["backchain"]}
{"step" : 13,"kind" : ["Info"],"goal_id" : 44,"runtime_id" : 1,"name" : "user:rule:backchain:candidates","payload" : ["File \"tests/sources/trace-w/main.elpi\", line 143, column 0, characters 3872-3889:","File \"tests/sources/trace-w/main.elpi\", line 144, column 0, characters 3891-3917:"]}
{"step" : 13,"kind" : ["Info"],"goal_id" : 44,"runtime_id" : 1,"name" : "user:rule:backchain:try","payload" : ["File \"tests/sources/trace-w/main.elpi\", line 143, column 0, characters 3872-3889:","(mem! [A0 | _] A0) :- (!)."]}
<<<<<<< HEAD
{"step" : 13,"kind" : ["Info"],"goal_id" : 0,"runtime_id" : 1,"name" : "user:assign","payload" : ["A0 := uvar frozen--388 []"]}
=======
{"step" : 13,"kind" : ["Info"],"goal_id" : 0,"runtime_id" : 1,"name" : "user:assign","payload" : ["A0 := uvar frozen--545 []"]}
>>>>>>> 72da2629
{"step" : 13,"kind" : ["Info"],"goal_id" : 0,"runtime_id" : 1,"name" : "user:assign","payload" : ["X9 := []"]}
{"step" : 13,"kind" : ["Info"],"goal_id" : 44,"runtime_id" : 1,"name" : "user:subgoal","payload" : ["45"]}
{"step" : 13,"kind" : ["Info"],"goal_id" : 45,"runtime_id" : 1,"name" : "user:newgoal","payload" : ["!"]}
{"step" : 13,"kind" : ["Info"],"goal_id" : 45,"runtime_id" : 1,"name" : "user:rule:backchain","payload" : ["success"]}
{"step" : 14,"kind" : ["Info"],"goal_id" : 45,"runtime_id" : 1,"name" : "user:curgoal","payload" : ["!","!"]}
{"step" : 14,"kind" : ["Info"],"goal_id" : 45,"runtime_id" : 1,"name" : "user:rule","payload" : ["cut"]}
{"step" : 14,"kind" : ["Info"],"goal_id" : 0,"runtime_id" : 1,"name" : "user:rule:cut:branch","payload" : ["44","File \"tests/sources/trace-w/main.elpi\", line 144, column 0, characters 3891-3917:","(mem! [_ | A0] A1) :- (mem! A0 A1)."]}
{"step" : 14,"kind" : ["Info"],"goal_id" : 45,"runtime_id" : 1,"name" : "user:rule:cut","payload" : ["success"]}
{"step" : 15,"kind" : ["Info"],"goal_id" : 42,"runtime_id" : 1,"name" : "user:curgoal","payload" : ["!","!"]}
{"step" : 15,"kind" : ["Info"],"goal_id" : 42,"runtime_id" : 1,"name" : "user:rule","payload" : ["cut"]}
{"step" : 15,"kind" : ["Info"],"goal_id" : 0,"runtime_id" : 1,"name" : "user:rule:cut:branch","payload" : ["40","File \"builtin.elpi\", line 497, column 0, characters 12111-12124:","(if _ _ A0) :- A0."]}
{"step" : 15,"kind" : ["Info"],"goal_id" : 42,"runtime_id" : 1,"name" : "user:rule:cut","payload" : ["success"]}
<<<<<<< HEAD
{"step" : 16,"kind" : ["Info"],"goal_id" : 43,"runtime_id" : 1,"name" : "user:curgoal","payload" : ["=","X4 = [uvar frozen--388 []]"]}
{"step" : 16,"kind" : ["Info"],"goal_id" : 43,"runtime_id" : 1,"name" : "user:rule","payload" : ["eq"]}
{"step" : 16,"kind" : ["Info"],"goal_id" : 43,"runtime_id" : 1,"name" : "user:rule:builtin:name","payload" : ["="]}
{"step" : 16,"kind" : ["Info"],"goal_id" : 0,"runtime_id" : 1,"name" : "user:assign","payload" : ["X4 := [uvar frozen--388 []]"]}
=======
{"step" : 16,"kind" : ["Info"],"goal_id" : 43,"runtime_id" : 1,"name" : "user:curgoal","payload" : ["=","X4 = [uvar frozen--545 []]"]}
{"step" : 16,"kind" : ["Info"],"goal_id" : 43,"runtime_id" : 1,"name" : "user:rule","payload" : ["eq"]}
{"step" : 16,"kind" : ["Info"],"goal_id" : 43,"runtime_id" : 1,"name" : "user:rule:builtin:name","payload" : ["="]}
{"step" : 16,"kind" : ["Info"],"goal_id" : 0,"runtime_id" : 1,"name" : "user:assign","payload" : ["X4 := [uvar frozen--545 []]"]}
>>>>>>> 72da2629
{"step" : 16,"kind" : ["Info"],"goal_id" : 43,"runtime_id" : 1,"name" : "user:rule:eq","payload" : ["success"]}
{"step" : 17,"kind" : ["Info"],"goal_id" : 28,"runtime_id" : 1,"name" : "user:curgoal","payload" : ["free-gamma","free-gamma [] [] X5"]}
{"step" : 17,"kind" : ["Info"],"goal_id" : 28,"runtime_id" : 1,"name" : "user:rule","payload" : ["backchain"]}
{"step" : 17,"kind" : ["Info"],"goal_id" : 28,"runtime_id" : 1,"name" : "user:rule:backchain:candidates","payload" : ["File \"tests/sources/trace-w/main.elpi\", line 109, column 0, characters 2753-2770:"]}
{"step" : 17,"kind" : ["Info"],"goal_id" : 28,"runtime_id" : 1,"name" : "user:rule:backchain:try","payload" : ["File \"tests/sources/trace-w/main.elpi\", line 109, column 0, characters 2753-2770:","(free-gamma [] A0 A0) :- ."]}
{"step" : 17,"kind" : ["Info"],"goal_id" : 0,"runtime_id" : 1,"name" : "user:assign","payload" : ["A0 := []"]}
{"step" : 17,"kind" : ["Info"],"goal_id" : 0,"runtime_id" : 1,"name" : "user:assign","payload" : ["X5 := []"]}
{"step" : 17,"kind" : ["Info"],"goal_id" : 28,"runtime_id" : 1,"name" : "user:rule:backchain","payload" : ["success"]}
<<<<<<< HEAD
{"step" : 18,"kind" : ["Info"],"goal_id" : 29,"runtime_id" : 1,"name" : "user:curgoal","payload" : ["filter","filter [uvar frozen--388 []] (c0 \\ not (mem [] c0)) X6"]}
{"step" : 18,"kind" : ["Info"],"goal_id" : 29,"runtime_id" : 1,"name" : "user:rule","payload" : ["backchain"]}
{"step" : 18,"kind" : ["Info"],"goal_id" : 29,"runtime_id" : 1,"name" : "user:rule:backchain:candidates","payload" : ["File \"tests/sources/trace-w/main.elpi\", line 139, column 0, characters 3758-3806:","File \"tests/sources/trace-w/main.elpi\", line 140, column 0, characters 3808-3844:"]}
{"step" : 18,"kind" : ["Info"],"goal_id" : 29,"runtime_id" : 1,"name" : "user:rule:backchain:try","payload" : ["File \"tests/sources/trace-w/main.elpi\", line 139, column 0, characters 3758-3806:","(filter [A0 | A2] A1 [A0 | A3]) :- (A1 A0), (!), (filter A2 A1 A3)."]}
{"step" : 18,"kind" : ["Info"],"goal_id" : 0,"runtime_id" : 1,"name" : "user:assign","payload" : ["A0 := uvar frozen--388 []"]}
{"step" : 18,"kind" : ["Info"],"goal_id" : 0,"runtime_id" : 1,"name" : "user:assign","payload" : ["A2 := []"]}
{"step" : 18,"kind" : ["Info"],"goal_id" : 0,"runtime_id" : 1,"name" : "user:assign","payload" : ["A1 := c0 \\\nnot (mem [] c0)"]}
{"step" : 18,"kind" : ["Info"],"goal_id" : 0,"runtime_id" : 1,"name" : "user:assign","payload" : ["X6 := [uvar frozen--388 [] | X10]"]}
{"step" : 18,"kind" : ["Info"],"goal_id" : 29,"runtime_id" : 1,"name" : "user:subgoal","payload" : ["46"]}
{"step" : 18,"kind" : ["Info"],"goal_id" : 46,"runtime_id" : 1,"name" : "user:newgoal","payload" : ["not (mem [] (uvar frozen--388 []))"]}
=======
{"step" : 18,"kind" : ["Info"],"goal_id" : 29,"runtime_id" : 1,"name" : "user:curgoal","payload" : ["filter","filter [uvar frozen--545 []] (c0 \\ not (mem [] c0)) X6"]}
{"step" : 18,"kind" : ["Info"],"goal_id" : 29,"runtime_id" : 1,"name" : "user:rule","payload" : ["backchain"]}
{"step" : 18,"kind" : ["Info"],"goal_id" : 29,"runtime_id" : 1,"name" : "user:rule:backchain:candidates","payload" : ["File \"tests/sources/trace-w/main.elpi\", line 139, column 0, characters 3758-3806:","File \"tests/sources/trace-w/main.elpi\", line 140, column 0, characters 3808-3844:"]}
{"step" : 18,"kind" : ["Info"],"goal_id" : 29,"runtime_id" : 1,"name" : "user:rule:backchain:try","payload" : ["File \"tests/sources/trace-w/main.elpi\", line 139, column 0, characters 3758-3806:","(filter [A0 | A1] A2 [A0 | A3]) :- (A2 A0), (!), (filter A1 A2 A3)."]}
{"step" : 18,"kind" : ["Info"],"goal_id" : 0,"runtime_id" : 1,"name" : "user:assign","payload" : ["A0 := uvar frozen--545 []"]}
{"step" : 18,"kind" : ["Info"],"goal_id" : 0,"runtime_id" : 1,"name" : "user:assign","payload" : ["A1 := []"]}
{"step" : 18,"kind" : ["Info"],"goal_id" : 0,"runtime_id" : 1,"name" : "user:assign","payload" : ["A2 := c0 \\\nnot (mem [] c0)"]}
{"step" : 18,"kind" : ["Info"],"goal_id" : 0,"runtime_id" : 1,"name" : "user:assign","payload" : ["X6 := [uvar frozen--545 [] | X10]"]}
{"step" : 18,"kind" : ["Info"],"goal_id" : 29,"runtime_id" : 1,"name" : "user:subgoal","payload" : ["46"]}
{"step" : 18,"kind" : ["Info"],"goal_id" : 46,"runtime_id" : 1,"name" : "user:newgoal","payload" : ["not (mem [] (uvar frozen--545 []))"]}
>>>>>>> 72da2629
{"step" : 18,"kind" : ["Info"],"goal_id" : 46,"runtime_id" : 1,"name" : "user:subgoal","payload" : ["47"]}
{"step" : 18,"kind" : ["Info"],"goal_id" : 47,"runtime_id" : 1,"name" : "user:newgoal","payload" : ["!"]}
{"step" : 18,"kind" : ["Info"],"goal_id" : 46,"runtime_id" : 1,"name" : "user:subgoal","payload" : ["48"]}
{"step" : 18,"kind" : ["Info"],"goal_id" : 48,"runtime_id" : 1,"name" : "user:newgoal","payload" : ["filter [] (c0 \\ not (mem [] c0)) X10"]}
{"step" : 18,"kind" : ["Info"],"goal_id" : 46,"runtime_id" : 1,"name" : "user:rule:backchain","payload" : ["success"]}
<<<<<<< HEAD
{"step" : 19,"kind" : ["Info"],"goal_id" : 46,"runtime_id" : 1,"name" : "user:curgoal","payload" : ["not","not (mem [] (uvar frozen--388 []))"]}
{"step" : 19,"kind" : ["Info"],"goal_id" : 46,"runtime_id" : 1,"name" : "user:rule","payload" : ["backchain"]}
{"step" : 19,"kind" : ["Info"],"goal_id" : 46,"runtime_id" : 1,"name" : "user:rule:backchain:candidates","payload" : ["File \"builtin.elpi\", line 58, column 0, characters 687-706:","File \"builtin.elpi\", line 60, column 0, characters 709-714:"]}
{"step" : 19,"kind" : ["Info"],"goal_id" : 46,"runtime_id" : 1,"name" : "user:rule:backchain:try","payload" : ["File \"builtin.elpi\", line 58, column 0, characters 687-706:","(not A0) :- A0, (!), fail."]}
{"step" : 19,"kind" : ["Info"],"goal_id" : 0,"runtime_id" : 1,"name" : "user:assign","payload" : ["A0 := mem [] (uvar frozen--388 [])"]}
{"step" : 19,"kind" : ["Info"],"goal_id" : 46,"runtime_id" : 1,"name" : "user:subgoal","payload" : ["49"]}
{"step" : 19,"kind" : ["Info"],"goal_id" : 49,"runtime_id" : 1,"name" : "user:newgoal","payload" : ["mem [] (uvar frozen--388 [])"]}
=======
{"step" : 19,"kind" : ["Info"],"goal_id" : 46,"runtime_id" : 1,"name" : "user:curgoal","payload" : ["not","not (mem [] (uvar frozen--545 []))"]}
{"step" : 19,"kind" : ["Info"],"goal_id" : 46,"runtime_id" : 1,"name" : "user:rule","payload" : ["backchain"]}
{"step" : 19,"kind" : ["Info"],"goal_id" : 46,"runtime_id" : 1,"name" : "user:rule:backchain:candidates","payload" : ["File \"builtin.elpi\", line 54, column 0, characters 667-686:","File \"builtin.elpi\", line 56, column 0, characters 689-694:"]}
{"step" : 19,"kind" : ["Info"],"goal_id" : 46,"runtime_id" : 1,"name" : "user:rule:backchain:try","payload" : ["File \"builtin.elpi\", line 54, column 0, characters 667-686:","(not A0) :- A0, (!), fail."]}
{"step" : 19,"kind" : ["Info"],"goal_id" : 0,"runtime_id" : 1,"name" : "user:assign","payload" : ["A0 := mem [] (uvar frozen--545 [])"]}
{"step" : 19,"kind" : ["Info"],"goal_id" : 46,"runtime_id" : 1,"name" : "user:subgoal","payload" : ["49"]}
{"step" : 19,"kind" : ["Info"],"goal_id" : 49,"runtime_id" : 1,"name" : "user:newgoal","payload" : ["mem [] (uvar frozen--545 [])"]}
>>>>>>> 72da2629
{"step" : 19,"kind" : ["Info"],"goal_id" : 49,"runtime_id" : 1,"name" : "user:subgoal","payload" : ["50"]}
{"step" : 19,"kind" : ["Info"],"goal_id" : 50,"runtime_id" : 1,"name" : "user:newgoal","payload" : ["!"]}
{"step" : 19,"kind" : ["Info"],"goal_id" : 49,"runtime_id" : 1,"name" : "user:subgoal","payload" : ["51"]}
{"step" : 19,"kind" : ["Info"],"goal_id" : 51,"runtime_id" : 1,"name" : "user:newgoal","payload" : ["fail"]}
{"step" : 19,"kind" : ["Info"],"goal_id" : 49,"runtime_id" : 1,"name" : "user:rule:backchain","payload" : ["success"]}
<<<<<<< HEAD
{"step" : 20,"kind" : ["Info"],"goal_id" : 49,"runtime_id" : 1,"name" : "user:curgoal","payload" : ["mem","mem [] (uvar frozen--388 [])"]}
=======
{"step" : 20,"kind" : ["Info"],"goal_id" : 49,"runtime_id" : 1,"name" : "user:curgoal","payload" : ["mem","mem [] (uvar frozen--545 [])"]}
>>>>>>> 72da2629
{"step" : 20,"kind" : ["Info"],"goal_id" : 49,"runtime_id" : 1,"name" : "user:rule","payload" : ["backchain"]}
{"step" : 20,"kind" : ["Info"],"goal_id" : 49,"runtime_id" : 1,"name" : "user:rule:backchain:candidates","payload" : ["File \"tests/sources/trace-w/main.elpi\", line 148, column 0, characters 4001-4043:"]}
{"step" : 20,"kind" : ["Info"],"goal_id" : 49,"runtime_id" : 1,"name" : "user:rule:backchain:try","payload" : ["File \"tests/sources/trace-w/main.elpi\", line 148, column 0, characters 4001-4043:","(mem A0 (uvar A1 _)) :- (mem! A0 (uvar A1 A2))."]}
{"step" : 20,"kind" : ["Info"],"goal_id" : 0,"runtime_id" : 1,"name" : "user:assign","payload" : ["A0 := []"]}
<<<<<<< HEAD
{"step" : 20,"kind" : ["Info"],"goal_id" : 0,"runtime_id" : 1,"name" : "user:assign","payload" : ["A1 := frozen--388"]}
{"step" : 20,"kind" : ["Info"],"goal_id" : 49,"runtime_id" : 1,"name" : "user:subgoal","payload" : ["52"]}
{"step" : 20,"kind" : ["Info"],"goal_id" : 52,"runtime_id" : 1,"name" : "user:newgoal","payload" : ["mem! [] (uvar frozen--388 X11)"]}
{"step" : 20,"kind" : ["Info"],"goal_id" : 52,"runtime_id" : 1,"name" : "user:rule:backchain","payload" : ["success"]}
{"step" : 21,"kind" : ["Info"],"goal_id" : 52,"runtime_id" : 1,"name" : "user:curgoal","payload" : ["mem!","mem! [] (uvar frozen--388 X11)"]}
{"step" : 21,"kind" : ["Info"],"goal_id" : 52,"runtime_id" : 1,"name" : "user:rule","payload" : ["backchain"]}
{"step" : 21,"kind" : ["Info"],"goal_id" : 52,"runtime_id" : 1,"name" : "user:rule:backchain:candidates","payload" : []}
{"step" : 21,"kind" : ["Info"],"goal_id" : 52,"runtime_id" : 1,"name" : "user:rule:backchain","payload" : ["fail"]}
{"step" : 22,"kind" : ["Info"],"goal_id" : 46,"runtime_id" : 1,"name" : "user:curgoal","payload" : ["not","not (mem [] (uvar frozen--388 []))"]}
=======
{"step" : 20,"kind" : ["Info"],"goal_id" : 0,"runtime_id" : 1,"name" : "user:assign","payload" : ["A1 := frozen--545"]}
{"step" : 20,"kind" : ["Info"],"goal_id" : 49,"runtime_id" : 1,"name" : "user:subgoal","payload" : ["52"]}
{"step" : 20,"kind" : ["Info"],"goal_id" : 52,"runtime_id" : 1,"name" : "user:newgoal","payload" : ["mem! [] (uvar frozen--545 X11)"]}
{"step" : 20,"kind" : ["Info"],"goal_id" : 52,"runtime_id" : 1,"name" : "user:rule:backchain","payload" : ["success"]}
{"step" : 21,"kind" : ["Info"],"goal_id" : 52,"runtime_id" : 1,"name" : "user:curgoal","payload" : ["mem!","mem! [] (uvar frozen--545 X11)"]}
{"step" : 21,"kind" : ["Info"],"goal_id" : 52,"runtime_id" : 1,"name" : "user:rule","payload" : ["backchain"]}
{"step" : 21,"kind" : ["Info"],"goal_id" : 52,"runtime_id" : 1,"name" : "user:rule:backchain:candidates","payload" : []}
{"step" : 21,"kind" : ["Info"],"goal_id" : 52,"runtime_id" : 1,"name" : "user:rule:backchain","payload" : ["fail"]}
{"step" : 22,"kind" : ["Info"],"goal_id" : 46,"runtime_id" : 1,"name" : "user:curgoal","payload" : ["not","not (mem [] (uvar frozen--545 []))"]}
>>>>>>> 72da2629
{"step" : 22,"kind" : ["Info"],"goal_id" : 46,"runtime_id" : 1,"name" : "user:rule","payload" : ["backchain"]}
{"step" : 22,"kind" : ["Info"],"goal_id" : 46,"runtime_id" : 1,"name" : "user:rule:backchain:candidates","payload" : ["File \"builtin.elpi\", line 60, column 0, characters 709-714:"]}
{"step" : 22,"kind" : ["Info"],"goal_id" : 46,"runtime_id" : 1,"name" : "user:rule:backchain:try","payload" : ["File \"builtin.elpi\", line 60, column 0, characters 709-714:","(not _) :- ."]}
{"step" : 22,"kind" : ["Info"],"goal_id" : 46,"runtime_id" : 1,"name" : "user:rule:backchain","payload" : ["success"]}
{"step" : 23,"kind" : ["Info"],"goal_id" : 47,"runtime_id" : 1,"name" : "user:curgoal","payload" : ["!","!"]}
{"step" : 23,"kind" : ["Info"],"goal_id" : 47,"runtime_id" : 1,"name" : "user:rule","payload" : ["cut"]}
{"step" : 23,"kind" : ["Info"],"goal_id" : 0,"runtime_id" : 1,"name" : "user:rule:cut:branch","payload" : ["29","File \"tests/sources/trace-w/main.elpi\", line 140, column 0, characters 3808-3844:","(filter [_ | A0] A1 A2) :- (filter A0 A1 A2)."]}
{"step" : 23,"kind" : ["Info"],"goal_id" : 47,"runtime_id" : 1,"name" : "user:rule:cut","payload" : ["success"]}
{"step" : 24,"kind" : ["Info"],"goal_id" : 48,"runtime_id" : 1,"name" : "user:curgoal","payload" : ["filter","filter [] (c0 \\ not (mem [] c0)) X10"]}
{"step" : 24,"kind" : ["Info"],"goal_id" : 48,"runtime_id" : 1,"name" : "user:rule","payload" : ["backchain"]}
{"step" : 24,"kind" : ["Info"],"goal_id" : 48,"runtime_id" : 1,"name" : "user:rule:backchain:candidates","payload" : ["File \"tests/sources/trace-w/main.elpi\", line 138, column 0, characters 3742-3756:"]}
{"step" : 24,"kind" : ["Info"],"goal_id" : 48,"runtime_id" : 1,"name" : "user:rule:backchain:try","payload" : ["File \"tests/sources/trace-w/main.elpi\", line 138, column 0, characters 3742-3756:","(filter [] _ []) :- ."]}
{"step" : 24,"kind" : ["Info"],"goal_id" : 0,"runtime_id" : 1,"name" : "user:assign","payload" : ["X10 := []"]}
{"step" : 24,"kind" : ["Info"],"goal_id" : 48,"runtime_id" : 1,"name" : "user:rule:backchain","payload" : ["success"]}
<<<<<<< HEAD
{"step" : 25,"kind" : ["Info"],"goal_id" : 30,"runtime_id" : 1,"name" : "user:curgoal","payload" : ["bind","bind [uvar frozen--388 []] [] (uvar frozen--388 [] ==> uvar frozen--388 []) \n X3"]}
{"step" : 25,"kind" : ["Info"],"goal_id" : 30,"runtime_id" : 1,"name" : "user:rule","payload" : ["backchain"]}
{"step" : 25,"kind" : ["Info"],"goal_id" : 30,"runtime_id" : 1,"name" : "user:rule:backchain:candidates","payload" : ["File \"tests/sources/trace-w/main.elpi\", line 123, column 0, characters 3268-3389:"]}
{"step" : 25,"kind" : ["Info"],"goal_id" : 30,"runtime_id" : 1,"name" : "user:rule:backchain:try","payload" : ["File \"tests/sources/trace-w/main.elpi\", line 123, column 0, characters 3268-3389:","(bind [A1 | A3] A0 A4 (all A2 (c0 \\ (A5 c0)))) :- (if (mem A0 A1) (A2 = eqt) \n                                                    (A2 = any)), \n (pi (c0 \\ (copy A1 c0 => bind A3 A0 A4 (A5 c0))))."]}
{"step" : 25,"kind" : ["Info"],"goal_id" : 0,"runtime_id" : 1,"name" : "user:assign","payload" : ["A1 := uvar frozen--388 []"]}
{"step" : 25,"kind" : ["Info"],"goal_id" : 0,"runtime_id" : 1,"name" : "user:assign","payload" : ["A3 := []"]}
{"step" : 25,"kind" : ["Info"],"goal_id" : 0,"runtime_id" : 1,"name" : "user:assign","payload" : ["A0 := []"]}
{"step" : 25,"kind" : ["Info"],"goal_id" : 0,"runtime_id" : 1,"name" : "user:assign","payload" : ["A4 := uvar frozen--388 [] ==> uvar frozen--388 []"]}
{"step" : 25,"kind" : ["Info"],"goal_id" : 0,"runtime_id" : 1,"name" : "user:assign","payload" : ["X3 := all X12 c0 \\ X13 c0"]}
{"step" : 25,"kind" : ["Info"],"goal_id" : 30,"runtime_id" : 1,"name" : "user:subgoal","payload" : ["53"]}
{"step" : 25,"kind" : ["Info"],"goal_id" : 53,"runtime_id" : 1,"name" : "user:newgoal","payload" : ["if (mem [] (uvar frozen--388 [])) (X12 = eqt) (X12 = any)"]}
{"step" : 25,"kind" : ["Info"],"goal_id" : 53,"runtime_id" : 1,"name" : "user:subgoal","payload" : ["54"]}
{"step" : 25,"kind" : ["Info"],"goal_id" : 54,"runtime_id" : 1,"name" : "user:newgoal","payload" : ["pi c0 \\\n copy (uvar frozen--388 []) c0 =>\n  bind [] [] (uvar frozen--388 [] ==> uvar frozen--388 []) (X13 c0)"]}
{"step" : 25,"kind" : ["Info"],"goal_id" : 53,"runtime_id" : 1,"name" : "user:rule:backchain","payload" : ["success"]}
{"step" : 26,"kind" : ["Info"],"goal_id" : 53,"runtime_id" : 1,"name" : "user:curgoal","payload" : ["if","if (mem [] (uvar frozen--388 [])) (X12 = eqt) (X12 = any)"]}
{"step" : 26,"kind" : ["Info"],"goal_id" : 53,"runtime_id" : 1,"name" : "user:rule","payload" : ["backchain"]}
{"step" : 26,"kind" : ["Info"],"goal_id" : 53,"runtime_id" : 1,"name" : "user:rule:backchain:candidates","payload" : ["File \"builtin.elpi\", line 496, column 0, characters 12090-12109:","File \"builtin.elpi\", line 497, column 0, characters 12111-12124:"]}
{"step" : 26,"kind" : ["Info"],"goal_id" : 53,"runtime_id" : 1,"name" : "user:rule:backchain:try","payload" : ["File \"builtin.elpi\", line 496, column 0, characters 12090-12109:","(if A0 A1 _) :- A0, (!), A1."]}
{"step" : 26,"kind" : ["Info"],"goal_id" : 0,"runtime_id" : 1,"name" : "user:assign","payload" : ["A0 := mem [] (uvar frozen--388 [])"]}
{"step" : 26,"kind" : ["Info"],"goal_id" : 0,"runtime_id" : 1,"name" : "user:assign","payload" : ["A1 := X12 = eqt"]}
{"step" : 26,"kind" : ["Info"],"goal_id" : 53,"runtime_id" : 1,"name" : "user:subgoal","payload" : ["55"]}
{"step" : 26,"kind" : ["Info"],"goal_id" : 55,"runtime_id" : 1,"name" : "user:newgoal","payload" : ["mem [] (uvar frozen--388 [])"]}
=======
{"step" : 25,"kind" : ["Info"],"goal_id" : 30,"runtime_id" : 1,"name" : "user:curgoal","payload" : ["bind","bind [uvar frozen--545 []] [] (uvar frozen--545 [] ==> uvar frozen--545 []) \n X3"]}
{"step" : 25,"kind" : ["Info"],"goal_id" : 30,"runtime_id" : 1,"name" : "user:rule","payload" : ["backchain"]}
{"step" : 25,"kind" : ["Info"],"goal_id" : 30,"runtime_id" : 1,"name" : "user:rule:backchain:candidates","payload" : ["File \"tests/sources/trace-w/main.elpi\", line 123, column 0, characters 3268-3389:"]}
{"step" : 25,"kind" : ["Info"],"goal_id" : 30,"runtime_id" : 1,"name" : "user:rule:backchain:try","payload" : ["File \"tests/sources/trace-w/main.elpi\", line 123, column 0, characters 3268-3389:","(bind [A0 | A1] A2 A3 (all A4 (c0 \\ (A5 c0)))) :- (if (mem A2 A0) (A4 = eqt) \n                                                    (A4 = any)), \n (pi (c0 \\ (copy A0 c0 => bind A1 A2 A3 (A5 c0))))."]}
{"step" : 25,"kind" : ["Info"],"goal_id" : 0,"runtime_id" : 1,"name" : "user:assign","payload" : ["A0 := uvar frozen--545 []"]}
{"step" : 25,"kind" : ["Info"],"goal_id" : 0,"runtime_id" : 1,"name" : "user:assign","payload" : ["A1 := []"]}
{"step" : 25,"kind" : ["Info"],"goal_id" : 0,"runtime_id" : 1,"name" : "user:assign","payload" : ["A2 := []"]}
{"step" : 25,"kind" : ["Info"],"goal_id" : 0,"runtime_id" : 1,"name" : "user:assign","payload" : ["A3 := uvar frozen--545 [] ==> uvar frozen--545 []"]}
{"step" : 25,"kind" : ["Info"],"goal_id" : 0,"runtime_id" : 1,"name" : "user:assign","payload" : ["X3 := all X12 c0 \\ X13 c0"]}
{"step" : 25,"kind" : ["Info"],"goal_id" : 30,"runtime_id" : 1,"name" : "user:subgoal","payload" : ["53"]}
{"step" : 25,"kind" : ["Info"],"goal_id" : 53,"runtime_id" : 1,"name" : "user:newgoal","payload" : ["if (mem [] (uvar frozen--545 [])) (X12 = eqt) (X12 = any)"]}
{"step" : 25,"kind" : ["Info"],"goal_id" : 53,"runtime_id" : 1,"name" : "user:subgoal","payload" : ["54"]}
{"step" : 25,"kind" : ["Info"],"goal_id" : 54,"runtime_id" : 1,"name" : "user:newgoal","payload" : ["pi c0 \\\n copy (uvar frozen--545 []) c0 =>\n  bind [] [] (uvar frozen--545 [] ==> uvar frozen--545 []) (X13 c0)"]}
{"step" : 25,"kind" : ["Info"],"goal_id" : 53,"runtime_id" : 1,"name" : "user:rule:backchain","payload" : ["success"]}
{"step" : 26,"kind" : ["Info"],"goal_id" : 53,"runtime_id" : 1,"name" : "user:curgoal","payload" : ["if","if (mem [] (uvar frozen--545 [])) (X12 = eqt) (X12 = any)"]}
{"step" : 26,"kind" : ["Info"],"goal_id" : 53,"runtime_id" : 1,"name" : "user:rule","payload" : ["backchain"]}
{"step" : 26,"kind" : ["Info"],"goal_id" : 53,"runtime_id" : 1,"name" : "user:rule:backchain:candidates","payload" : ["File \"builtin.elpi\", line 514, column 0, characters 12754-12773:","File \"builtin.elpi\", line 515, column 0, characters 12775-12788:"]}
{"step" : 26,"kind" : ["Info"],"goal_id" : 53,"runtime_id" : 1,"name" : "user:rule:backchain:try","payload" : ["File \"builtin.elpi\", line 514, column 0, characters 12754-12773:","(if A0 A1 _) :- A0, (!), A1."]}
{"step" : 26,"kind" : ["Info"],"goal_id" : 0,"runtime_id" : 1,"name" : "user:assign","payload" : ["A0 := mem [] (uvar frozen--545 [])"]}
{"step" : 26,"kind" : ["Info"],"goal_id" : 0,"runtime_id" : 1,"name" : "user:assign","payload" : ["A1 := X12 = eqt"]}
{"step" : 26,"kind" : ["Info"],"goal_id" : 53,"runtime_id" : 1,"name" : "user:subgoal","payload" : ["55"]}
{"step" : 26,"kind" : ["Info"],"goal_id" : 55,"runtime_id" : 1,"name" : "user:newgoal","payload" : ["mem [] (uvar frozen--545 [])"]}
>>>>>>> 72da2629
{"step" : 26,"kind" : ["Info"],"goal_id" : 55,"runtime_id" : 1,"name" : "user:subgoal","payload" : ["56"]}
{"step" : 26,"kind" : ["Info"],"goal_id" : 56,"runtime_id" : 1,"name" : "user:newgoal","payload" : ["!"]}
{"step" : 26,"kind" : ["Info"],"goal_id" : 55,"runtime_id" : 1,"name" : "user:subgoal","payload" : ["57"]}
{"step" : 26,"kind" : ["Info"],"goal_id" : 57,"runtime_id" : 1,"name" : "user:newgoal","payload" : ["X12 = eqt"]}
{"step" : 26,"kind" : ["Info"],"goal_id" : 55,"runtime_id" : 1,"name" : "user:rule:backchain","payload" : ["success"]}
<<<<<<< HEAD
{"step" : 27,"kind" : ["Info"],"goal_id" : 55,"runtime_id" : 1,"name" : "user:curgoal","payload" : ["mem","mem [] (uvar frozen--388 [])"]}
=======
{"step" : 27,"kind" : ["Info"],"goal_id" : 55,"runtime_id" : 1,"name" : "user:curgoal","payload" : ["mem","mem [] (uvar frozen--545 [])"]}
>>>>>>> 72da2629
{"step" : 27,"kind" : ["Info"],"goal_id" : 55,"runtime_id" : 1,"name" : "user:rule","payload" : ["backchain"]}
{"step" : 27,"kind" : ["Info"],"goal_id" : 55,"runtime_id" : 1,"name" : "user:rule:backchain:candidates","payload" : ["File \"tests/sources/trace-w/main.elpi\", line 148, column 0, characters 4001-4043:"]}
{"step" : 27,"kind" : ["Info"],"goal_id" : 55,"runtime_id" : 1,"name" : "user:rule:backchain:try","payload" : ["File \"tests/sources/trace-w/main.elpi\", line 148, column 0, characters 4001-4043:","(mem A0 (uvar A1 _)) :- (mem! A0 (uvar A1 A2))."]}
{"step" : 27,"kind" : ["Info"],"goal_id" : 0,"runtime_id" : 1,"name" : "user:assign","payload" : ["A0 := []"]}
<<<<<<< HEAD
{"step" : 27,"kind" : ["Info"],"goal_id" : 0,"runtime_id" : 1,"name" : "user:assign","payload" : ["A1 := frozen--388"]}
{"step" : 27,"kind" : ["Info"],"goal_id" : 55,"runtime_id" : 1,"name" : "user:subgoal","payload" : ["58"]}
{"step" : 27,"kind" : ["Info"],"goal_id" : 58,"runtime_id" : 1,"name" : "user:newgoal","payload" : ["mem! [] (uvar frozen--388 X14)"]}
{"step" : 27,"kind" : ["Info"],"goal_id" : 58,"runtime_id" : 1,"name" : "user:rule:backchain","payload" : ["success"]}
{"step" : 28,"kind" : ["Info"],"goal_id" : 58,"runtime_id" : 1,"name" : "user:curgoal","payload" : ["mem!","mem! [] (uvar frozen--388 X14)"]}
{"step" : 28,"kind" : ["Info"],"goal_id" : 58,"runtime_id" : 1,"name" : "user:rule","payload" : ["backchain"]}
{"step" : 28,"kind" : ["Info"],"goal_id" : 58,"runtime_id" : 1,"name" : "user:rule:backchain:candidates","payload" : []}
{"step" : 28,"kind" : ["Info"],"goal_id" : 58,"runtime_id" : 1,"name" : "user:rule:backchain","payload" : ["fail"]}
{"step" : 29,"kind" : ["Info"],"goal_id" : 53,"runtime_id" : 1,"name" : "user:curgoal","payload" : ["if","if (mem [] (uvar frozen--388 [])) (X12 = eqt) (X12 = any)"]}
=======
{"step" : 27,"kind" : ["Info"],"goal_id" : 0,"runtime_id" : 1,"name" : "user:assign","payload" : ["A1 := frozen--545"]}
{"step" : 27,"kind" : ["Info"],"goal_id" : 55,"runtime_id" : 1,"name" : "user:subgoal","payload" : ["58"]}
{"step" : 27,"kind" : ["Info"],"goal_id" : 58,"runtime_id" : 1,"name" : "user:newgoal","payload" : ["mem! [] (uvar frozen--545 X14)"]}
{"step" : 27,"kind" : ["Info"],"goal_id" : 58,"runtime_id" : 1,"name" : "user:rule:backchain","payload" : ["success"]}
{"step" : 28,"kind" : ["Info"],"goal_id" : 58,"runtime_id" : 1,"name" : "user:curgoal","payload" : ["mem!","mem! [] (uvar frozen--545 X14)"]}
{"step" : 28,"kind" : ["Info"],"goal_id" : 58,"runtime_id" : 1,"name" : "user:rule","payload" : ["backchain"]}
{"step" : 28,"kind" : ["Info"],"goal_id" : 58,"runtime_id" : 1,"name" : "user:rule:backchain:candidates","payload" : []}
{"step" : 28,"kind" : ["Info"],"goal_id" : 58,"runtime_id" : 1,"name" : "user:rule:backchain","payload" : ["fail"]}
{"step" : 29,"kind" : ["Info"],"goal_id" : 53,"runtime_id" : 1,"name" : "user:curgoal","payload" : ["if","if (mem [] (uvar frozen--545 [])) (X12 = eqt) (X12 = any)"]}
>>>>>>> 72da2629
{"step" : 29,"kind" : ["Info"],"goal_id" : 53,"runtime_id" : 1,"name" : "user:rule","payload" : ["backchain"]}
{"step" : 29,"kind" : ["Info"],"goal_id" : 53,"runtime_id" : 1,"name" : "user:rule:backchain:candidates","payload" : ["File \"builtin.elpi\", line 497, column 0, characters 12111-12124:"]}
{"step" : 29,"kind" : ["Info"],"goal_id" : 53,"runtime_id" : 1,"name" : "user:rule:backchain:try","payload" : ["File \"builtin.elpi\", line 497, column 0, characters 12111-12124:","(if _ _ A0) :- A0."]}
{"step" : 29,"kind" : ["Info"],"goal_id" : 0,"runtime_id" : 1,"name" : "user:assign","payload" : ["A0 := X12 = any"]}
{"step" : 29,"kind" : ["Info"],"goal_id" : 53,"runtime_id" : 1,"name" : "user:subgoal","payload" : ["59"]}
{"step" : 29,"kind" : ["Info"],"goal_id" : 59,"runtime_id" : 1,"name" : "user:newgoal","payload" : ["X12 = any"]}
{"step" : 29,"kind" : ["Info"],"goal_id" : 59,"runtime_id" : 1,"name" : "user:rule:backchain","payload" : ["success"]}
{"step" : 30,"kind" : ["Info"],"goal_id" : 59,"runtime_id" : 1,"name" : "user:curgoal","payload" : ["=","X12 = any"]}
{"step" : 30,"kind" : ["Info"],"goal_id" : 59,"runtime_id" : 1,"name" : "user:rule","payload" : ["eq"]}
{"step" : 30,"kind" : ["Info"],"goal_id" : 59,"runtime_id" : 1,"name" : "user:rule:builtin:name","payload" : ["="]}
{"step" : 30,"kind" : ["Info"],"goal_id" : 0,"runtime_id" : 1,"name" : "user:assign","payload" : ["X12 := any"]}
{"step" : 30,"kind" : ["Info"],"goal_id" : 59,"runtime_id" : 1,"name" : "user:rule:eq","payload" : ["success"]}
<<<<<<< HEAD
{"step" : 31,"kind" : ["Info"],"goal_id" : 54,"runtime_id" : 1,"name" : "user:curgoal","payload" : ["pi","pi c0 \\\n copy (uvar frozen--388 []) c0 =>\n  bind [] [] (uvar frozen--388 [] ==> uvar frozen--388 []) (X13 c0)"]}
{"step" : 31,"kind" : ["Info"],"goal_id" : 54,"runtime_id" : 1,"name" : "user:rule","payload" : ["pi"]}
{"step" : 31,"kind" : ["Info"],"goal_id" : 54,"runtime_id" : 1,"name" : "user:subgoal","payload" : ["60"]}
{"step" : 31,"kind" : ["Info"],"goal_id" : 60,"runtime_id" : 1,"name" : "user:newgoal","payload" : ["copy (uvar frozen--388 []) c0 =>\n bind [] [] (uvar frozen--388 [] ==> uvar frozen--388 []) (X13 c0)"]}
{"step" : 31,"kind" : ["Info"],"goal_id" : 60,"runtime_id" : 1,"name" : "user:rule:pi","payload" : ["success"]}
{"step" : 32,"kind" : ["Info"],"goal_id" : 60,"runtime_id" : 1,"name" : "user:curgoal","payload" : ["=>","copy (uvar frozen--388 []) c0 =>\n bind [] [] (uvar frozen--388 [] ==> uvar frozen--388 []) (X13 c0)"]}
{"step" : 32,"kind" : ["Info"],"goal_id" : 60,"runtime_id" : 1,"name" : "user:rule","payload" : ["implication"]}
{"step" : 32,"kind" : ["Info"],"goal_id" : 60,"runtime_id" : 1,"name" : "user:subgoal","payload" : ["61"]}
{"step" : 32,"kind" : ["Info"],"goal_id" : 61,"runtime_id" : 1,"name" : "user:newgoal","payload" : ["bind [] [] (uvar frozen--388 [] ==> uvar frozen--388 []) (X13 c0)"]}
{"step" : 32,"kind" : ["Info"],"goal_id" : 61,"runtime_id" : 1,"name" : "user:rule:implication","payload" : ["success"]}
{"step" : 33,"kind" : ["Info"],"goal_id" : 61,"runtime_id" : 1,"name" : "user:curgoal","payload" : ["bind","bind [] [] (uvar frozen--388 [] ==> uvar frozen--388 []) (X13 c0)"]}
{"step" : 33,"kind" : ["Info"],"goal_id" : 61,"runtime_id" : 1,"name" : "user:rule","payload" : ["backchain"]}
{"step" : 33,"kind" : ["Info"],"goal_id" : 61,"runtime_id" : 1,"name" : "user:rule:backchain:candidates","payload" : ["File \"tests/sources/trace-w/main.elpi\", line 122, column 0, characters 3232-3266:"]}
{"step" : 33,"kind" : ["Info"],"goal_id" : 61,"runtime_id" : 1,"name" : "user:rule:backchain:try","payload" : ["File \"tests/sources/trace-w/main.elpi\", line 122, column 0, characters 3232-3266:","(bind [] _ A0 (mono A1)) :- (copy A0 A1)."]}
{"step" : 33,"kind" : ["Info"],"goal_id" : 0,"runtime_id" : 1,"name" : "user:assign","payload" : ["A0 := uvar frozen--388 [] ==> uvar frozen--388 []"]}
{"step" : 33,"kind" : ["Info"],"goal_id" : 0,"runtime_id" : 1,"name" : "user:assign:simplify:heap","payload" : ["X13 := c0 \\\nX15 c0"]}
{"step" : 33,"kind" : ["Info"],"goal_id" : 0,"runtime_id" : 1,"name" : "user:assign","payload" : ["X15^1 := mono X16^1"]}
{"step" : 33,"kind" : ["Info"],"goal_id" : 61,"runtime_id" : 1,"name" : "user:subgoal","payload" : ["62"]}
{"step" : 33,"kind" : ["Info"],"goal_id" : 62,"runtime_id" : 1,"name" : "user:newgoal","payload" : ["copy (uvar frozen--388 [] ==> uvar frozen--388 []) X16^1"]}
{"step" : 33,"kind" : ["Info"],"goal_id" : 62,"runtime_id" : 1,"name" : "user:rule:backchain","payload" : ["success"]}
{"step" : 34,"kind" : ["Info"],"goal_id" : 62,"runtime_id" : 1,"name" : "user:curgoal","payload" : ["copy","copy (uvar frozen--388 [] ==> uvar frozen--388 []) X16^1"]}
{"step" : 34,"kind" : ["Info"],"goal_id" : 62,"runtime_id" : 1,"name" : "user:rule","payload" : ["backchain"]}
{"step" : 34,"kind" : ["Info"],"goal_id" : 62,"runtime_id" : 1,"name" : "user:rule:backchain:candidates","payload" : ["File \"tests/sources/trace-w/main.elpi\", line 130, column 0, characters 3446-3496:"]}
{"step" : 34,"kind" : ["Info"],"goal_id" : 62,"runtime_id" : 1,"name" : "user:rule:backchain:try","payload" : ["File \"tests/sources/trace-w/main.elpi\", line 130, column 0, characters 3446-3496:","(copy (A0 ==> A2) (A1 ==> A3)) :- (copy A0 A1), (copy A2 A3)."]}
{"step" : 34,"kind" : ["Info"],"goal_id" : 0,"runtime_id" : 1,"name" : "user:assign","payload" : ["A0 := uvar frozen--388 []"]}
{"step" : 34,"kind" : ["Info"],"goal_id" : 0,"runtime_id" : 1,"name" : "user:assign","payload" : ["A2 := uvar frozen--388 []"]}
{"step" : 34,"kind" : ["Info"],"goal_id" : 0,"runtime_id" : 1,"name" : "user:assign","payload" : ["X16^1 := X17^1 ==> X18^1"]}
{"step" : 34,"kind" : ["Info"],"goal_id" : 62,"runtime_id" : 1,"name" : "user:subgoal","payload" : ["63"]}
{"step" : 34,"kind" : ["Info"],"goal_id" : 63,"runtime_id" : 1,"name" : "user:newgoal","payload" : ["copy (uvar frozen--388 []) X17^1"]}
{"step" : 34,"kind" : ["Info"],"goal_id" : 63,"runtime_id" : 1,"name" : "user:subgoal","payload" : ["64"]}
{"step" : 34,"kind" : ["Info"],"goal_id" : 64,"runtime_id" : 1,"name" : "user:newgoal","payload" : ["copy (uvar frozen--388 []) X18^1"]}
{"step" : 34,"kind" : ["Info"],"goal_id" : 63,"runtime_id" : 1,"name" : "user:rule:backchain","payload" : ["success"]}
{"step" : 35,"kind" : ["Info"],"goal_id" : 63,"runtime_id" : 1,"name" : "user:curgoal","payload" : ["copy","copy (uvar frozen--388 []) X17^1"]}
{"step" : 35,"kind" : ["Info"],"goal_id" : 63,"runtime_id" : 1,"name" : "user:rule","payload" : ["backchain"]}
{"step" : 35,"kind" : ["Info"],"goal_id" : 63,"runtime_id" : 1,"name" : "user:rule:backchain:candidates","payload" : ["File \"(context step_id:32)\", line 1, column 0, characters 0-0:","File \"tests/sources/trace-w/main.elpi\", line 133, column 0, characters 3590-3616:"]}
{"step" : 35,"kind" : ["Info"],"goal_id" : 63,"runtime_id" : 1,"name" : "user:rule:backchain:try","payload" : ["File \"(context step_id:32)\", line 1, column 0, characters 0-0:","(copy (uvar frozen--388 []) c0) :- ."]}
{"step" : 35,"kind" : ["Info"],"goal_id" : 0,"runtime_id" : 1,"name" : "user:assign","payload" : ["X17^1 := c0"]}
{"step" : 35,"kind" : ["Info"],"goal_id" : 63,"runtime_id" : 1,"name" : "user:rule:backchain","payload" : ["success"]}
{"step" : 36,"kind" : ["Info"],"goal_id" : 64,"runtime_id" : 1,"name" : "user:curgoal","payload" : ["copy","copy (uvar frozen--388 []) X18^1"]}
{"step" : 36,"kind" : ["Info"],"goal_id" : 64,"runtime_id" : 1,"name" : "user:rule","payload" : ["backchain"]}
{"step" : 36,"kind" : ["Info"],"goal_id" : 64,"runtime_id" : 1,"name" : "user:rule:backchain:candidates","payload" : ["File \"(context step_id:32)\", line 1, column 0, characters 0-0:","File \"tests/sources/trace-w/main.elpi\", line 133, column 0, characters 3590-3616:"]}
{"step" : 36,"kind" : ["Info"],"goal_id" : 64,"runtime_id" : 1,"name" : "user:rule:backchain:try","payload" : ["File \"(context step_id:32)\", line 1, column 0, characters 0-0:","(copy (uvar frozen--388 []) c0) :- ."]}
=======
{"step" : 31,"kind" : ["Info"],"goal_id" : 54,"runtime_id" : 1,"name" : "user:curgoal","payload" : ["pi","pi c0 \\\n copy (uvar frozen--545 []) c0 =>\n  bind [] [] (uvar frozen--545 [] ==> uvar frozen--545 []) (X13 c0)"]}
{"step" : 31,"kind" : ["Info"],"goal_id" : 54,"runtime_id" : 1,"name" : "user:rule","payload" : ["pi"]}
{"step" : 31,"kind" : ["Info"],"goal_id" : 54,"runtime_id" : 1,"name" : "user:subgoal","payload" : ["60"]}
{"step" : 31,"kind" : ["Info"],"goal_id" : 60,"runtime_id" : 1,"name" : "user:newgoal","payload" : ["copy (uvar frozen--545 []) c0 =>\n bind [] [] (uvar frozen--545 [] ==> uvar frozen--545 []) (X13 c0)"]}
{"step" : 31,"kind" : ["Info"],"goal_id" : 60,"runtime_id" : 1,"name" : "user:rule:pi","payload" : ["success"]}
{"step" : 32,"kind" : ["Info"],"goal_id" : 60,"runtime_id" : 1,"name" : "user:curgoal","payload" : ["=>","copy (uvar frozen--545 []) c0 =>\n bind [] [] (uvar frozen--545 [] ==> uvar frozen--545 []) (X13 c0)"]}
{"step" : 32,"kind" : ["Info"],"goal_id" : 60,"runtime_id" : 1,"name" : "user:rule","payload" : ["implication"]}
{"step" : 32,"kind" : ["Info"],"goal_id" : 60,"runtime_id" : 1,"name" : "user:subgoal","payload" : ["61"]}
{"step" : 32,"kind" : ["Info"],"goal_id" : 61,"runtime_id" : 1,"name" : "user:newgoal","payload" : ["bind [] [] (uvar frozen--545 [] ==> uvar frozen--545 []) (X13 c0)"]}
{"step" : 32,"kind" : ["Info"],"goal_id" : 61,"runtime_id" : 1,"name" : "user:rule:implication","payload" : ["success"]}
{"step" : 33,"kind" : ["Info"],"goal_id" : 61,"runtime_id" : 1,"name" : "user:curgoal","payload" : ["bind","bind [] [] (uvar frozen--545 [] ==> uvar frozen--545 []) (X13 c0)"]}
{"step" : 33,"kind" : ["Info"],"goal_id" : 61,"runtime_id" : 1,"name" : "user:rule","payload" : ["backchain"]}
{"step" : 33,"kind" : ["Info"],"goal_id" : 61,"runtime_id" : 1,"name" : "user:rule:backchain:candidates","payload" : ["File \"tests/sources/trace-w/main.elpi\", line 122, column 0, characters 3232-3266:"]}
{"step" : 33,"kind" : ["Info"],"goal_id" : 61,"runtime_id" : 1,"name" : "user:rule:backchain:try","payload" : ["File \"tests/sources/trace-w/main.elpi\", line 122, column 0, characters 3232-3266:","(bind [] _ A0 (mono A1)) :- (copy A0 A1)."]}
{"step" : 33,"kind" : ["Info"],"goal_id" : 0,"runtime_id" : 1,"name" : "user:assign","payload" : ["A0 := uvar frozen--545 [] ==> uvar frozen--545 []"]}
{"step" : 33,"kind" : ["Info"],"goal_id" : 0,"runtime_id" : 1,"name" : "user:assign:simplify:heap","payload" : ["X13 := c0 \\\nX15 c0"]}
{"step" : 33,"kind" : ["Info"],"goal_id" : 0,"runtime_id" : 1,"name" : "user:assign","payload" : ["X15^1 := mono X16^1"]}
{"step" : 33,"kind" : ["Info"],"goal_id" : 61,"runtime_id" : 1,"name" : "user:subgoal","payload" : ["62"]}
{"step" : 33,"kind" : ["Info"],"goal_id" : 62,"runtime_id" : 1,"name" : "user:newgoal","payload" : ["copy (uvar frozen--545 [] ==> uvar frozen--545 []) X16^1"]}
{"step" : 33,"kind" : ["Info"],"goal_id" : 62,"runtime_id" : 1,"name" : "user:rule:backchain","payload" : ["success"]}
{"step" : 34,"kind" : ["Info"],"goal_id" : 62,"runtime_id" : 1,"name" : "user:curgoal","payload" : ["copy","copy (uvar frozen--545 [] ==> uvar frozen--545 []) X16^1"]}
{"step" : 34,"kind" : ["Info"],"goal_id" : 62,"runtime_id" : 1,"name" : "user:rule","payload" : ["backchain"]}
{"step" : 34,"kind" : ["Info"],"goal_id" : 62,"runtime_id" : 1,"name" : "user:rule:backchain:candidates","payload" : ["File \"tests/sources/trace-w/main.elpi\", line 130, column 0, characters 3446-3496:"]}
{"step" : 34,"kind" : ["Info"],"goal_id" : 62,"runtime_id" : 1,"name" : "user:rule:backchain:try","payload" : ["File \"tests/sources/trace-w/main.elpi\", line 130, column 0, characters 3446-3496:","(copy (A0 ==> A1) (A2 ==> A3)) :- (copy A0 A2), (copy A1 A3)."]}
{"step" : 34,"kind" : ["Info"],"goal_id" : 0,"runtime_id" : 1,"name" : "user:assign","payload" : ["A0 := uvar frozen--545 []"]}
{"step" : 34,"kind" : ["Info"],"goal_id" : 0,"runtime_id" : 1,"name" : "user:assign","payload" : ["A1 := uvar frozen--545 []"]}
{"step" : 34,"kind" : ["Info"],"goal_id" : 0,"runtime_id" : 1,"name" : "user:assign","payload" : ["X16^1 := X17^1 ==> X18^1"]}
{"step" : 34,"kind" : ["Info"],"goal_id" : 62,"runtime_id" : 1,"name" : "user:subgoal","payload" : ["63"]}
{"step" : 34,"kind" : ["Info"],"goal_id" : 63,"runtime_id" : 1,"name" : "user:newgoal","payload" : ["copy (uvar frozen--545 []) X17^1"]}
{"step" : 34,"kind" : ["Info"],"goal_id" : 63,"runtime_id" : 1,"name" : "user:subgoal","payload" : ["64"]}
{"step" : 34,"kind" : ["Info"],"goal_id" : 64,"runtime_id" : 1,"name" : "user:newgoal","payload" : ["copy (uvar frozen--545 []) X18^1"]}
{"step" : 34,"kind" : ["Info"],"goal_id" : 63,"runtime_id" : 1,"name" : "user:rule:backchain","payload" : ["success"]}
{"step" : 35,"kind" : ["Info"],"goal_id" : 63,"runtime_id" : 1,"name" : "user:curgoal","payload" : ["copy","copy (uvar frozen--545 []) X17^1"]}
{"step" : 35,"kind" : ["Info"],"goal_id" : 63,"runtime_id" : 1,"name" : "user:rule","payload" : ["backchain"]}
{"step" : 35,"kind" : ["Info"],"goal_id" : 63,"runtime_id" : 1,"name" : "user:rule:backchain:candidates","payload" : ["File \"(context step_id:32)\", line 1, column 0, characters 0-0:","File \"tests/sources/trace-w/main.elpi\", line 133, column 0, characters 3590-3616:"]}
{"step" : 35,"kind" : ["Info"],"goal_id" : 63,"runtime_id" : 1,"name" : "user:rule:backchain:try","payload" : ["File \"(context step_id:32)\", line 1, column 0, characters 0-0:","(copy (uvar frozen--545 []) c0) :- ."]}
{"step" : 35,"kind" : ["Info"],"goal_id" : 0,"runtime_id" : 1,"name" : "user:assign","payload" : ["X17^1 := c0"]}
{"step" : 35,"kind" : ["Info"],"goal_id" : 63,"runtime_id" : 1,"name" : "user:rule:backchain","payload" : ["success"]}
{"step" : 36,"kind" : ["Info"],"goal_id" : 64,"runtime_id" : 1,"name" : "user:curgoal","payload" : ["copy","copy (uvar frozen--545 []) X18^1"]}
{"step" : 36,"kind" : ["Info"],"goal_id" : 64,"runtime_id" : 1,"name" : "user:rule","payload" : ["backchain"]}
{"step" : 36,"kind" : ["Info"],"goal_id" : 64,"runtime_id" : 1,"name" : "user:rule:backchain:candidates","payload" : ["File \"(context step_id:32)\", line 1, column 0, characters 0-0:","File \"tests/sources/trace-w/main.elpi\", line 133, column 0, characters 3590-3616:"]}
{"step" : 36,"kind" : ["Info"],"goal_id" : 64,"runtime_id" : 1,"name" : "user:rule:backchain:try","payload" : ["File \"(context step_id:32)\", line 1, column 0, characters 0-0:","(copy (uvar frozen--545 []) c0) :- ."]}
>>>>>>> 72da2629
{"step" : 36,"kind" : ["Info"],"goal_id" : 0,"runtime_id" : 1,"name" : "user:assign","payload" : ["X18^1 := c0"]}
{"step" : 36,"kind" : ["Info"],"goal_id" : 64,"runtime_id" : 1,"name" : "user:rule:backchain","payload" : ["success"]}
{"step" : 17,"kind" : ["Info"],"goal_id" : 25,"runtime_id" : 0,"name" : "user:subgoal","payload" : ["65"]}
{"step" : 17,"kind" : ["Info"],"goal_id" : 65,"runtime_id" : 0,"name" : "user:newgoal","payload" : ["_ => X1 = all any c0 \\ mono (c0 ==> c0)"]}
{"step" : 17,"kind" : ["Info"],"goal_id" : 25,"runtime_id" : 0,"name" : "user:CHR:rule-fired","payload" : ["File \"tests/sources/trace-w/main.elpi\", line 85, column 36, characters 1999-2171:"]}
{"step" : 17,"kind" : ["Info"],"goal_id" : 25,"runtime_id" : 0,"name" : "user:CHR:rule-remove-constraints","payload" : ["25"]}
{"step" : 17,"kind" : ["Info"],"goal_id" : 0,"runtime_id" : 0,"name" : "user:CHR:store:before","payload" : ["25"," gammabar (mono (X6 ==> X6)) X1  /* suspended on X7 */"]}
{"step" : 17,"kind" : ["Info"],"goal_id" : 0,"runtime_id" : 0,"name" : "user:CHR:store:before","payload" : ["16"," theta []  /* suspended on X7 */"]}
{"step" : 17,"kind" : ["Info"],"goal_id" : 0,"runtime_id" : 0,"name" : "user:CHR:store:after","payload" : ["16"," theta []  /* suspended on X7 */"]}
{"step" : 17,"kind" : ["Info"],"goal_id" : 65,"runtime_id" : 0,"name" : "user:CHR:resumed","payload" : ["_ => X1 = all any c0 \\ mono (c0 ==> c0)"]}
{"step" : 18,"kind" : ["Info"],"goal_id" : 65,"runtime_id" : 0,"name" : "user:curgoal","payload" : ["=>","_ => X1 = all any c0 \\ mono (c0 ==> c0)"]}
{"step" : 18,"kind" : ["Info"],"goal_id" : 65,"runtime_id" : 0,"name" : "user:rule","payload" : ["implication"]}
{"step" : 18,"kind" : ["Info"],"goal_id" : 65,"runtime_id" : 0,"name" : "user:subgoal","payload" : ["66"]}
{"step" : 18,"kind" : ["Info"],"goal_id" : 66,"runtime_id" : 0,"name" : "user:newgoal","payload" : ["X1 = all any c0 \\ mono (c0 ==> c0)"]}
{"step" : 18,"kind" : ["Info"],"goal_id" : 66,"runtime_id" : 0,"name" : "user:rule:implication","payload" : ["success"]}
{"step" : 19,"kind" : ["Info"],"goal_id" : 66,"runtime_id" : 0,"name" : "user:curgoal","payload" : ["=","X1 = all any c0 \\ mono (c0 ==> c0)"]}
{"step" : 19,"kind" : ["Info"],"goal_id" : 66,"runtime_id" : 0,"name" : "user:rule","payload" : ["eq"]}
{"step" : 19,"kind" : ["Info"],"goal_id" : 66,"runtime_id" : 0,"name" : "user:rule:builtin:name","payload" : ["="]}
{"step" : 19,"kind" : ["Info"],"goal_id" : 0,"runtime_id" : 0,"name" : "user:assign","payload" : ["X1 := all any c0 \\ mono (c0 ==> c0)"]}
{"step" : 19,"kind" : ["Info"],"goal_id" : 66,"runtime_id" : 0,"name" : "user:rule:eq","payload" : ["success"]}
{"step" : 20,"kind" : ["Info"],"goal_id" : 19,"runtime_id" : 0,"name" : "user:curgoal","payload" : ["pi","pi c0 \\\n of c0 (all any c1 \\ mono (c1 ==> c1)) => of (app c0 (global [])) (mono X3)"]}
{"step" : 20,"kind" : ["Info"],"goal_id" : 19,"runtime_id" : 0,"name" : "user:rule","payload" : ["pi"]}
{"step" : 20,"kind" : ["Info"],"goal_id" : 19,"runtime_id" : 0,"name" : "user:subgoal","payload" : ["67"]}
{"step" : 20,"kind" : ["Info"],"goal_id" : 67,"runtime_id" : 0,"name" : "user:newgoal","payload" : ["of c0 (all any c1 \\ mono (c1 ==> c1)) => of (app c0 (global [])) (mono X3)"]}
{"step" : 20,"kind" : ["Info"],"goal_id" : 67,"runtime_id" : 0,"name" : "user:rule:pi","payload" : ["success"]}
{"step" : 21,"kind" : ["Info"],"goal_id" : 67,"runtime_id" : 0,"name" : "user:curgoal","payload" : ["=>","of c0 (all any c1 \\ mono (c1 ==> c1)) => of (app c0 (global [])) (mono X3)"]}
{"step" : 21,"kind" : ["Info"],"goal_id" : 67,"runtime_id" : 0,"name" : "user:rule","payload" : ["implication"]}
{"step" : 21,"kind" : ["Info"],"goal_id" : 67,"runtime_id" : 0,"name" : "user:subgoal","payload" : ["68"]}
{"step" : 21,"kind" : ["Info"],"goal_id" : 68,"runtime_id" : 0,"name" : "user:newgoal","payload" : ["of (app c0 (global [])) (mono X3)"]}
{"step" : 21,"kind" : ["Info"],"goal_id" : 68,"runtime_id" : 0,"name" : "user:rule:implication","payload" : ["success"]}
{"step" : 22,"kind" : ["Info"],"goal_id" : 68,"runtime_id" : 0,"name" : "user:curgoal","payload" : ["of","of (app c0 (global [])) (mono X3)"]}
{"step" : 22,"kind" : ["Info"],"goal_id" : 68,"runtime_id" : 0,"name" : "user:rule","payload" : ["backchain"]}
{"step" : 22,"kind" : ["Info"],"goal_id" : 68,"runtime_id" : 0,"name" : "user:rule:backchain:candidates","payload" : ["File \"tests/sources/trace-w/hm.elpi\", line 4, column 0, characters 31-96:","File \"tests/sources/trace-w/hm.elpi\", line 21, column 0, characters 366-427:","File \"tests/sources/trace-w/main.elpi\", line 163, column 0, characters 4478-4547:","File \"tests/sources/trace-w/main.elpi\", line 164, column 0, characters 4549-4610:"]}
{"step" : 22,"kind" : ["Info"],"goal_id" : 68,"runtime_id" : 0,"name" : "user:rule:backchain:try","payload" : ["File \"tests/sources/trace-w/hm.elpi\", line 4, column 0, characters 31-96:","(of (app A0 A3) (mono A2)) :- (of A0 (mono (A1 ==> A2))), (of A3 (mono A1))."]}
{"step" : 22,"kind" : ["Info"],"goal_id" : 0,"runtime_id" : 0,"name" : "user:assign","payload" : ["A0 := c0"]}
{"step" : 22,"kind" : ["Info"],"goal_id" : 0,"runtime_id" : 0,"name" : "user:assign","payload" : ["A3 := global []"]}
{"step" : 22,"kind" : ["Info"],"goal_id" : 0,"runtime_id" : 0,"name" : "user:assign","payload" : ["A2 := X3"]}
{"step" : 22,"kind" : ["Info"],"goal_id" : 68,"runtime_id" : 0,"name" : "user:subgoal","payload" : ["69"]}
{"step" : 22,"kind" : ["Info"],"goal_id" : 69,"runtime_id" : 0,"name" : "user:newgoal","payload" : ["of c0 (mono (X8^1 ==> X3))"]}
{"step" : 22,"kind" : ["Info"],"goal_id" : 69,"runtime_id" : 0,"name" : "user:subgoal","payload" : ["70"]}
{"step" : 22,"kind" : ["Info"],"goal_id" : 70,"runtime_id" : 0,"name" : "user:newgoal","payload" : ["of (global []) (mono X8^1)"]}
{"step" : 22,"kind" : ["Info"],"goal_id" : 69,"runtime_id" : 0,"name" : "user:rule:backchain","payload" : ["success"]}
{"step" : 23,"kind" : ["Info"],"goal_id" : 69,"runtime_id" : 0,"name" : "user:curgoal","payload" : ["of","of c0 (mono (X8^1 ==> X3))"]}
{"step" : 23,"kind" : ["Info"],"goal_id" : 69,"runtime_id" : 0,"name" : "user:rule","payload" : ["backchain"]}
{"step" : 23,"kind" : ["Info"],"goal_id" : 69,"runtime_id" : 0,"name" : "user:rule:backchain:candidates","payload" : ["File \"(context step_id:21)\", line 1, column 0, characters 0-0:","File \"tests/sources/trace-w/hm.elpi\", line 21, column 0, characters 366-427:","File \"tests/sources/trace-w/main.elpi\", line 163, column 0, characters 4478-4547:","File \"tests/sources/trace-w/main.elpi\", line 164, column 0, characters 4549-4610:"]}
{"step" : 23,"kind" : ["Info"],"goal_id" : 69,"runtime_id" : 0,"name" : "user:rule:backchain:try","payload" : ["File \"(context step_id:21)\", line 1, column 0, characters 0-0:","(of c0 (all any (c1 \\ (mono (c1 ==> c1))))) :- ."]}
{"step" : 23,"kind" : ["Info"],"goal_id" : 69,"runtime_id" : 0,"name" : "user:backchain:fail-to","payload" : ["unify mono (X8^1 ==> X3) with all any c1 \\ mono (c1 ==> c1)"]}
{"step" : 23,"kind" : ["Info"],"goal_id" : 69,"runtime_id" : 0,"name" : "user:rule:backchain:try","payload" : ["File \"tests/sources/trace-w/hm.elpi\", line 21, column 0, characters 366-427:","(of A0 (mono A3)) :- (of A0 (all A1 A2)), (specialize (all A1 A2) A3)."]}
{"step" : 23,"kind" : ["Info"],"goal_id" : 0,"runtime_id" : 0,"name" : "user:assign","payload" : ["A0 := c0"]}
{"step" : 23,"kind" : ["Info"],"goal_id" : 0,"runtime_id" : 0,"name" : "user:assign","payload" : ["A3 := X8^1 ==> X3"]}
{"step" : 23,"kind" : ["Info"],"goal_id" : 69,"runtime_id" : 0,"name" : "user:subgoal","payload" : ["71"]}
{"step" : 23,"kind" : ["Info"],"goal_id" : 71,"runtime_id" : 0,"name" : "user:newgoal","payload" : ["of c0 (all X9^1 X10^1)"]}
{"step" : 23,"kind" : ["Info"],"goal_id" : 71,"runtime_id" : 0,"name" : "user:subgoal","payload" : ["72"]}
{"step" : 23,"kind" : ["Info"],"goal_id" : 72,"runtime_id" : 0,"name" : "user:newgoal","payload" : ["specialize (all X9^1 X10^1) (X8^1 ==> X3)"]}
{"step" : 23,"kind" : ["Info"],"goal_id" : 71,"runtime_id" : 0,"name" : "user:rule:backchain","payload" : ["success"]}
{"step" : 24,"kind" : ["Info"],"goal_id" : 71,"runtime_id" : 0,"name" : "user:curgoal","payload" : ["of","of c0 (all X9^1 X10^1)"]}
{"step" : 24,"kind" : ["Info"],"goal_id" : 71,"runtime_id" : 0,"name" : "user:rule","payload" : ["backchain"]}
{"step" : 24,"kind" : ["Info"],"goal_id" : 71,"runtime_id" : 0,"name" : "user:rule:backchain:candidates","payload" : ["File \"(context step_id:21)\", line 1, column 0, characters 0-0:","File \"tests/sources/trace-w/hm.elpi\", line 21, column 0, characters 366-427:","File \"tests/sources/trace-w/main.elpi\", line 163, column 0, characters 4478-4547:","File \"tests/sources/trace-w/main.elpi\", line 164, column 0, characters 4549-4610:"]}
{"step" : 24,"kind" : ["Info"],"goal_id" : 71,"runtime_id" : 0,"name" : "user:rule:backchain:try","payload" : ["File \"(context step_id:21)\", line 1, column 0, characters 0-0:","(of c0 (all any (c1 \\ (mono (c1 ==> c1))))) :- ."]}
{"step" : 24,"kind" : ["Info"],"goal_id" : 0,"runtime_id" : 0,"name" : "user:assign","payload" : ["X9^1 := any"]}
{"step" : 24,"kind" : ["Info"],"goal_id" : 0,"runtime_id" : 0,"name" : "user:assign","payload" : ["X10^1 := c1 \\\nmono (c1 ==> c1)"]}
{"step" : 24,"kind" : ["Info"],"goal_id" : 71,"runtime_id" : 0,"name" : "user:rule:backchain","payload" : ["success"]}
{"step" : 25,"kind" : ["Info"],"goal_id" : 72,"runtime_id" : 0,"name" : "user:curgoal","payload" : ["specialize","specialize (all any c1 \\ mono (c1 ==> c1)) (X8^1 ==> X3)"]}
{"step" : 25,"kind" : ["Info"],"goal_id" : 72,"runtime_id" : 0,"name" : "user:rule","payload" : ["backchain"]}
{"step" : 25,"kind" : ["Info"],"goal_id" : 72,"runtime_id" : 0,"name" : "user:rule:backchain:candidates","payload" : ["File \"tests/sources/trace-w/main.elpi\", line 57, column 0, characters 1273-1324:","File \"tests/sources/trace-w/main.elpi\", line 58, column 0, characters 1326-1389:"]}
{"step" : 25,"kind" : ["Info"],"goal_id" : 72,"runtime_id" : 0,"name" : "user:rule:backchain:try","payload" : ["File \"tests/sources/trace-w/main.elpi\", line 57, column 0, characters 1273-1324:","(specialize (all any A1) A2) :- (specialize (A1 A0) A2)."]}
{"step" : 25,"kind" : ["Info"],"goal_id" : 0,"runtime_id" : 0,"name" : "user:assign","payload" : ["A1 := c1 \\\nmono (c1 ==> c1)"]}
{"step" : 25,"kind" : ["Info"],"goal_id" : 0,"runtime_id" : 0,"name" : "user:assign","payload" : ["A2 := X8^1 ==> X3"]}
{"step" : 25,"kind" : ["Info"],"goal_id" : 72,"runtime_id" : 0,"name" : "user:subgoal","payload" : ["73"]}
{"step" : 25,"kind" : ["Info"],"goal_id" : 73,"runtime_id" : 0,"name" : "user:newgoal","payload" : ["specialize (mono (X11^1 ==> X11^1)) (X8^1 ==> X3)"]}
{"step" : 25,"kind" : ["Info"],"goal_id" : 73,"runtime_id" : 0,"name" : "user:rule:backchain","payload" : ["success"]}
{"step" : 26,"kind" : ["Info"],"goal_id" : 73,"runtime_id" : 0,"name" : "user:curgoal","payload" : ["specialize","specialize (mono (X11^1 ==> X11^1)) (X8^1 ==> X3)"]}
{"step" : 26,"kind" : ["Info"],"goal_id" : 73,"runtime_id" : 0,"name" : "user:rule","payload" : ["backchain"]}
{"step" : 26,"kind" : ["Info"],"goal_id" : 73,"runtime_id" : 0,"name" : "user:rule:backchain:candidates","payload" : ["File \"tests/sources/trace-w/main.elpi\", line 56, column 0, characters 1250-1271:"]}
{"step" : 26,"kind" : ["Info"],"goal_id" : 73,"runtime_id" : 0,"name" : "user:rule:backchain:try","payload" : ["File \"tests/sources/trace-w/main.elpi\", line 56, column 0, characters 1250-1271:","(specialize (mono A0) A0) :- ."]}
{"step" : 26,"kind" : ["Info"],"goal_id" : 0,"runtime_id" : 0,"name" : "user:assign","payload" : ["A0 := X11^1 ==> X11^1"]}
{"step" : 26,"kind" : ["Info"],"goal_id" : 0,"runtime_id" : 0,"name" : "user:assign","payload" : ["X11 c0 := X8 c0"]}
{"step" : 26,"kind" : ["Info"],"goal_id" : 0,"runtime_id" : 0,"name" : "user:assign","payload" : ["X8 c0 := X3"]}
{"step" : 26,"kind" : ["Info"],"goal_id" : 73,"runtime_id" : 0,"name" : "user:rule:backchain","payload" : ["success"]}
{"step" : 27,"kind" : ["Info"],"goal_id" : 70,"runtime_id" : 0,"name" : "user:curgoal","payload" : ["of","of (global []) (mono X3)"]}
{"step" : 27,"kind" : ["Info"],"goal_id" : 70,"runtime_id" : 0,"name" : "user:rule","payload" : ["backchain"]}
{"step" : 27,"kind" : ["Info"],"goal_id" : 70,"runtime_id" : 0,"name" : "user:rule:backchain:candidates","payload" : ["File \"tests/sources/trace-w/main.elpi\", line 38, column 0, characters 655-686:","File \"tests/sources/trace-w/main.elpi\", line 39, column 0, characters 688-719:","File \"tests/sources/trace-w/main.elpi\", line 40, column 0, characters 721-752:","File \"tests/sources/trace-w/main.elpi\", line 41, column 0, characters 754-803:","File \"tests/sources/trace-w/main.elpi\", line 43, column 0, characters 806-852:","File \"tests/sources/trace-w/main.elpi\", line 44, column 0, characters 854-917:","File \"tests/sources/trace-w/main.elpi\", line 45, column 0, characters 919-973:","File \"tests/sources/trace-w/main.elpi\", line 46, column 0, characters 975-1032:","File \"tests/sources/trace-w/main.elpi\", line 48, column 0, characters 1035-1108:","File \"tests/sources/trace-w/hm.elpi\", line 21, column 0, characters 366-427:","File \"tests/sources/trace-w/main.elpi\", line 163, column 0, characters 4478-4547:","File \"tests/sources/trace-w/main.elpi\", line 164, column 0, characters 4549-4610:"]}
{"step" : 27,"kind" : ["Info"],"goal_id" : 70,"runtime_id" : 0,"name" : "user:rule:backchain:try","payload" : ["File \"tests/sources/trace-w/main.elpi\", line 38, column 0, characters 655-686:","(of (global 1) (mono int)) :- ."]}
{"step" : 27,"kind" : ["Info"],"goal_id" : 70,"runtime_id" : 0,"name" : "user:backchain:fail-to","payload" : ["match global [] with global 1"]}
{"step" : 27,"kind" : ["Info"],"goal_id" : 70,"runtime_id" : 0,"name" : "user:rule:backchain:try","payload" : ["File \"tests/sources/trace-w/main.elpi\", line 39, column 0, characters 688-719:","(of (global 2) (mono int)) :- ."]}
{"step" : 27,"kind" : ["Info"],"goal_id" : 70,"runtime_id" : 0,"name" : "user:backchain:fail-to","payload" : ["match global [] with global 2"]}
{"step" : 27,"kind" : ["Info"],"goal_id" : 70,"runtime_id" : 0,"name" : "user:rule:backchain:try","payload" : ["File \"tests/sources/trace-w/main.elpi\", line 40, column 0, characters 721-752:","(of (global 3) (mono int)) :- ."]}
{"step" : 27,"kind" : ["Info"],"goal_id" : 70,"runtime_id" : 0,"name" : "user:backchain:fail-to","payload" : ["match global [] with global 3"]}
{"step" : 27,"kind" : ["Info"],"goal_id" : 70,"runtime_id" : 0,"name" : "user:rule:backchain:try","payload" : ["File \"tests/sources/trace-w/main.elpi\", line 41, column 0, characters 754-803:","(of (global plus) (mono (int ==> int ==> int))) :- ."]}
{"step" : 27,"kind" : ["Info"],"goal_id" : 70,"runtime_id" : 0,"name" : "user:backchain:fail-to","payload" : ["match global [] with global plus"]}
{"step" : 27,"kind" : ["Info"],"goal_id" : 70,"runtime_id" : 0,"name" : "user:rule:backchain:try","payload" : ["File \"tests/sources/trace-w/main.elpi\", line 43, column 0, characters 806-852:","(of (global []) (all any (c0 \\ (mono (list c0))))) :- ."]}
{"step" : 27,"kind" : ["Info"],"goal_id" : 70,"runtime_id" : 0,"name" : "user:backchain:fail-to","payload" : ["unify mono X3 with all any c0 \\ mono (list c0)"]}
{"step" : 27,"kind" : ["Info"],"goal_id" : 70,"runtime_id" : 0,"name" : "user:rule:backchain:try","payload" : ["File \"tests/sources/trace-w/main.elpi\", line 44, column 0, characters 854-917:","(of (global ::) (all any (c0 \\ (mono (c0 ==> list c0 ==> list c0))))) :- ."]}
{"step" : 27,"kind" : ["Info"],"goal_id" : 70,"runtime_id" : 0,"name" : "user:backchain:fail-to","payload" : ["match global [] with global ::"]}
{"step" : 27,"kind" : ["Info"],"goal_id" : 70,"runtime_id" : 0,"name" : "user:rule:backchain:try","payload" : ["File \"tests/sources/trace-w/main.elpi\", line 45, column 0, characters 919-973:","(of (global size) (all any (c0 \\ (mono (list c0 ==> int))))) :- ."]}
{"step" : 27,"kind" : ["Info"],"goal_id" : 70,"runtime_id" : 0,"name" : "user:backchain:fail-to","payload" : ["match global [] with global size"]}
{"step" : 27,"kind" : ["Info"],"goal_id" : 70,"runtime_id" : 0,"name" : "user:rule:backchain:try","payload" : ["File \"tests/sources/trace-w/main.elpi\", line 46, column 0, characters 975-1032:","(of (global undup) (all eqt (c0 \\ (mono (list c0 ==> list c0))))) :- ."]}
{"step" : 27,"kind" : ["Info"],"goal_id" : 70,"runtime_id" : 0,"name" : "user:backchain:fail-to","payload" : ["match global [] with global undup"]}
{"step" : 27,"kind" : ["Info"],"goal_id" : 70,"runtime_id" : 0,"name" : "user:rule:backchain:try","payload" : ["File \"tests/sources/trace-w/main.elpi\", line 48, column 0, characters 1035-1108:","(of (global ,) \n  (all any (c0 \\ (all any (c1 \\ (mono (c0 ==> c1 ==> pair c0 c1))))))) :- ."]}
{"step" : 27,"kind" : ["Info"],"goal_id" : 70,"runtime_id" : 0,"name" : "user:backchain:fail-to","payload" : ["match global [] with global ,"]}
{"step" : 27,"kind" : ["Info"],"goal_id" : 70,"runtime_id" : 0,"name" : "user:rule:backchain:try","payload" : ["File \"tests/sources/trace-w/hm.elpi\", line 21, column 0, characters 366-427:","(of A0 (mono A3)) :- (of A0 (all A1 A2)), (specialize (all A1 A2) A3)."]}
{"step" : 27,"kind" : ["Info"],"goal_id" : 0,"runtime_id" : 0,"name" : "user:assign","payload" : ["A0 := global []"]}
{"step" : 27,"kind" : ["Info"],"goal_id" : 0,"runtime_id" : 0,"name" : "user:assign","payload" : ["A3 := X3"]}
{"step" : 27,"kind" : ["Info"],"goal_id" : 70,"runtime_id" : 0,"name" : "user:subgoal","payload" : ["74"]}
{"step" : 27,"kind" : ["Info"],"goal_id" : 74,"runtime_id" : 0,"name" : "user:newgoal","payload" : ["of (global []) (all X12^1 X13^1)"]}
{"step" : 27,"kind" : ["Info"],"goal_id" : 74,"runtime_id" : 0,"name" : "user:subgoal","payload" : ["75"]}
{"step" : 27,"kind" : ["Info"],"goal_id" : 75,"runtime_id" : 0,"name" : "user:newgoal","payload" : ["specialize (all X12^1 X13^1) X3"]}
{"step" : 27,"kind" : ["Info"],"goal_id" : 74,"runtime_id" : 0,"name" : "user:rule:backchain","payload" : ["success"]}
{"step" : 28,"kind" : ["Info"],"goal_id" : 74,"runtime_id" : 0,"name" : "user:curgoal","payload" : ["of","of (global []) (all X12^1 X13^1)"]}
{"step" : 28,"kind" : ["Info"],"goal_id" : 74,"runtime_id" : 0,"name" : "user:rule","payload" : ["backchain"]}
{"step" : 28,"kind" : ["Info"],"goal_id" : 74,"runtime_id" : 0,"name" : "user:rule:backchain:candidates","payload" : ["File \"tests/sources/trace-w/main.elpi\", line 38, column 0, characters 655-686:","File \"tests/sources/trace-w/main.elpi\", line 39, column 0, characters 688-719:","File \"tests/sources/trace-w/main.elpi\", line 40, column 0, characters 721-752:","File \"tests/sources/trace-w/main.elpi\", line 41, column 0, characters 754-803:","File \"tests/sources/trace-w/main.elpi\", line 43, column 0, characters 806-852:","File \"tests/sources/trace-w/main.elpi\", line 44, column 0, characters 854-917:","File \"tests/sources/trace-w/main.elpi\", line 45, column 0, characters 919-973:","File \"tests/sources/trace-w/main.elpi\", line 46, column 0, characters 975-1032:","File \"tests/sources/trace-w/main.elpi\", line 48, column 0, characters 1035-1108:","File \"tests/sources/trace-w/hm.elpi\", line 21, column 0, characters 366-427:","File \"tests/sources/trace-w/main.elpi\", line 163, column 0, characters 4478-4547:","File \"tests/sources/trace-w/main.elpi\", line 164, column 0, characters 4549-4610:"]}
{"step" : 28,"kind" : ["Info"],"goal_id" : 74,"runtime_id" : 0,"name" : "user:rule:backchain:try","payload" : ["File \"tests/sources/trace-w/main.elpi\", line 38, column 0, characters 655-686:","(of (global 1) (mono int)) :- ."]}
{"step" : 28,"kind" : ["Info"],"goal_id" : 74,"runtime_id" : 0,"name" : "user:backchain:fail-to","payload" : ["match global [] with global 1"]}
{"step" : 28,"kind" : ["Info"],"goal_id" : 74,"runtime_id" : 0,"name" : "user:rule:backchain:try","payload" : ["File \"tests/sources/trace-w/main.elpi\", line 39, column 0, characters 688-719:","(of (global 2) (mono int)) :- ."]}
{"step" : 28,"kind" : ["Info"],"goal_id" : 74,"runtime_id" : 0,"name" : "user:backchain:fail-to","payload" : ["match global [] with global 2"]}
{"step" : 28,"kind" : ["Info"],"goal_id" : 74,"runtime_id" : 0,"name" : "user:rule:backchain:try","payload" : ["File \"tests/sources/trace-w/main.elpi\", line 40, column 0, characters 721-752:","(of (global 3) (mono int)) :- ."]}
{"step" : 28,"kind" : ["Info"],"goal_id" : 74,"runtime_id" : 0,"name" : "user:backchain:fail-to","payload" : ["match global [] with global 3"]}
{"step" : 28,"kind" : ["Info"],"goal_id" : 74,"runtime_id" : 0,"name" : "user:rule:backchain:try","payload" : ["File \"tests/sources/trace-w/main.elpi\", line 41, column 0, characters 754-803:","(of (global plus) (mono (int ==> int ==> int))) :- ."]}
{"step" : 28,"kind" : ["Info"],"goal_id" : 74,"runtime_id" : 0,"name" : "user:backchain:fail-to","payload" : ["match global [] with global plus"]}
{"step" : 28,"kind" : ["Info"],"goal_id" : 74,"runtime_id" : 0,"name" : "user:rule:backchain:try","payload" : ["File \"tests/sources/trace-w/main.elpi\", line 43, column 0, characters 806-852:","(of (global []) (all any (c0 \\ (mono (list c0))))) :- ."]}
{"step" : 28,"kind" : ["Info"],"goal_id" : 0,"runtime_id" : 0,"name" : "user:assign","payload" : ["X12^1 := any"]}
{"step" : 28,"kind" : ["Info"],"goal_id" : 0,"runtime_id" : 0,"name" : "user:assign","payload" : ["X13^1 := c1 \\\nmono (list c1)"]}
{"step" : 28,"kind" : ["Info"],"goal_id" : 74,"runtime_id" : 0,"name" : "user:rule:backchain","payload" : ["success"]}
{"step" : 29,"kind" : ["Info"],"goal_id" : 75,"runtime_id" : 0,"name" : "user:curgoal","payload" : ["specialize","specialize (all any c1 \\ mono (list c1)) X3"]}
{"step" : 29,"kind" : ["Info"],"goal_id" : 75,"runtime_id" : 0,"name" : "user:rule","payload" : ["backchain"]}
{"step" : 29,"kind" : ["Info"],"goal_id" : 75,"runtime_id" : 0,"name" : "user:rule:backchain:candidates","payload" : ["File \"tests/sources/trace-w/main.elpi\", line 57, column 0, characters 1273-1324:","File \"tests/sources/trace-w/main.elpi\", line 58, column 0, characters 1326-1389:"]}
{"step" : 29,"kind" : ["Info"],"goal_id" : 75,"runtime_id" : 0,"name" : "user:rule:backchain:try","payload" : ["File \"tests/sources/trace-w/main.elpi\", line 57, column 0, characters 1273-1324:","(specialize (all any A1) A2) :- (specialize (A1 A0) A2)."]}
{"step" : 29,"kind" : ["Info"],"goal_id" : 0,"runtime_id" : 0,"name" : "user:assign","payload" : ["A1 := c1 \\\nmono (list c1)"]}
{"step" : 29,"kind" : ["Info"],"goal_id" : 0,"runtime_id" : 0,"name" : "user:assign","payload" : ["A2 := X3"]}
{"step" : 29,"kind" : ["Info"],"goal_id" : 75,"runtime_id" : 0,"name" : "user:subgoal","payload" : ["76"]}
{"step" : 29,"kind" : ["Info"],"goal_id" : 76,"runtime_id" : 0,"name" : "user:newgoal","payload" : ["specialize (mono (list X14^1)) X3"]}
{"step" : 29,"kind" : ["Info"],"goal_id" : 76,"runtime_id" : 0,"name" : "user:rule:backchain","payload" : ["success"]}
{"step" : 30,"kind" : ["Info"],"goal_id" : 76,"runtime_id" : 0,"name" : "user:curgoal","payload" : ["specialize","specialize (mono (list X14^1)) X3"]}
{"step" : 30,"kind" : ["Info"],"goal_id" : 76,"runtime_id" : 0,"name" : "user:rule","payload" : ["backchain"]}
{"step" : 30,"kind" : ["Info"],"goal_id" : 76,"runtime_id" : 0,"name" : "user:rule:backchain:candidates","payload" : ["File \"tests/sources/trace-w/main.elpi\", line 56, column 0, characters 1250-1271:"]}
{"step" : 30,"kind" : ["Info"],"goal_id" : 76,"runtime_id" : 0,"name" : "user:rule:backchain:try","payload" : ["File \"tests/sources/trace-w/main.elpi\", line 56, column 0, characters 1250-1271:","(specialize (mono A0) A0) :- ."]}
{"step" : 30,"kind" : ["Info"],"goal_id" : 0,"runtime_id" : 0,"name" : "user:assign","payload" : ["A0 := list X14^1"]}
{"step" : 30,"kind" : ["Info"],"goal_id" : 0,"runtime_id" : 0,"name" : "user:assign:expand","payload" : ["X14^1 := X15 c0"]}
{"step" : 30,"kind" : ["Info"],"goal_id" : 0,"runtime_id" : 0,"name" : "user:assign:restrict","payload" : ["0 X15 c0 := c0 \\\n.X16"]}
{"step" : 30,"kind" : ["Info"],"goal_id" : 0,"runtime_id" : 0,"name" : "user:assign","payload" : ["X3 := list X16"]}
{"step" : 30,"kind" : ["Info"],"goal_id" : 76,"runtime_id" : 0,"name" : "user:rule:backchain","payload" : ["success"]}
{"step" : 31,"kind" : ["Info"],"goal_id" : 11,"runtime_id" : 0,"name" : "user:curgoal","payload" : ["!","!"]}
{"step" : 31,"kind" : ["Info"],"goal_id" : 11,"runtime_id" : 0,"name" : "user:rule","payload" : ["cut"]}
{"step" : 31,"kind" : ["Info"],"goal_id" : 0,"runtime_id" : 0,"name" : "user:rule:cut:branch","payload" : ["75","File \"tests/sources/trace-w/main.elpi\", line 58, column 0, characters 1326-1389:","(specialize (all eqt A1) A2) :- (specialize (A1 A0) A2), (eqbar A0)."]}
{"step" : 31,"kind" : ["Info"],"goal_id" : 0,"runtime_id" : 0,"name" : "user:rule:cut:branch","payload" : ["74","File \"tests/sources/trace-w/main.elpi\", line 44, column 0, characters 854-917:","(of (global ::) (all any (c0 \\ (mono (c0 ==> list c0 ==> list c0))))) :- ."]}
{"step" : 31,"kind" : ["Info"],"goal_id" : 0,"runtime_id" : 0,"name" : "user:rule:cut:branch","payload" : ["74","File \"tests/sources/trace-w/main.elpi\", line 45, column 0, characters 919-973:","(of (global size) (all any (c0 \\ (mono (list c0 ==> int))))) :- ."]}
{"step" : 31,"kind" : ["Info"],"goal_id" : 0,"runtime_id" : 0,"name" : "user:rule:cut:branch","payload" : ["74","File \"tests/sources/trace-w/main.elpi\", line 46, column 0, characters 975-1032:","(of (global undup) (all eqt (c0 \\ (mono (list c0 ==> list c0))))) :- ."]}
{"step" : 31,"kind" : ["Info"],"goal_id" : 0,"runtime_id" : 0,"name" : "user:rule:cut:branch","payload" : ["74","File \"tests/sources/trace-w/main.elpi\", line 48, column 0, characters 1035-1108:","(of (global ,) \n  (all any (c0 \\ (all any (c1 \\ (mono (c0 ==> c1 ==> pair c0 c1))))))) :- ."]}
{"step" : 31,"kind" : ["Info"],"goal_id" : 0,"runtime_id" : 0,"name" : "user:rule:cut:branch","payload" : ["74","File \"tests/sources/trace-w/hm.elpi\", line 21, column 0, characters 366-427:","(of A0 (mono A3)) :- (of A0 (all A1 A2)), (specialize (all A1 A2) A3)."]}
{"step" : 31,"kind" : ["Info"],"goal_id" : 0,"runtime_id" : 0,"name" : "user:rule:cut:branch","payload" : ["74","File \"tests/sources/trace-w/main.elpi\", line 163, column 0, characters 4478-4547:","(of A0 (mono A2)) :- (not err), (!), (err => of A0 (mono A1)), \n (assert A0 A1 A2)."]}
{"step" : 31,"kind" : ["Info"],"goal_id" : 0,"runtime_id" : 0,"name" : "user:rule:cut:branch","payload" : ["74","File \"tests/sources/trace-w/main.elpi\", line 164, column 0, characters 4549-4610:","(of A0 (mono _)) :- (print KO: term ( A0 ) has no type\n), (halt)."]}
{"step" : 31,"kind" : ["Info"],"goal_id" : 0,"runtime_id" : 0,"name" : "user:rule:cut:branch","payload" : ["70","File \"tests/sources/trace-w/main.elpi\", line 163, column 0, characters 4478-4547:","(of A0 (mono A2)) :- (not err), (!), (err => of A0 (mono A1)), \n (assert A0 A1 A2)."]}
{"step" : 31,"kind" : ["Info"],"goal_id" : 0,"runtime_id" : 0,"name" : "user:rule:cut:branch","payload" : ["70","File \"tests/sources/trace-w/main.elpi\", line 164, column 0, characters 4549-4610:","(of A0 (mono _)) :- (print KO: term ( A0 ) has no type\n), (halt)."]}
{"step" : 31,"kind" : ["Info"],"goal_id" : 0,"runtime_id" : 0,"name" : "user:rule:cut:branch","payload" : ["72","File \"tests/sources/trace-w/main.elpi\", line 58, column 0, characters 1326-1389:","(specialize (all eqt A1) A2) :- (specialize (A1 A0) A2), (eqbar A0)."]}
{"step" : 31,"kind" : ["Info"],"goal_id" : 0,"runtime_id" : 0,"name" : "user:rule:cut:branch","payload" : ["71","File \"tests/sources/trace-w/hm.elpi\", line 21, column 0, characters 366-427:","(of A0 (mono A3)) :- (of A0 (all A1 A2)), (specialize (all A1 A2) A3)."]}
{"step" : 31,"kind" : ["Info"],"goal_id" : 0,"runtime_id" : 0,"name" : "user:rule:cut:branch","payload" : ["71","File \"tests/sources/trace-w/main.elpi\", line 163, column 0, characters 4478-4547:","(of A0 (mono A2)) :- (not err), (!), (err => of A0 (mono A1)), \n (assert A0 A1 A2)."]}
{"step" : 31,"kind" : ["Info"],"goal_id" : 0,"runtime_id" : 0,"name" : "user:rule:cut:branch","payload" : ["71","File \"tests/sources/trace-w/main.elpi\", line 164, column 0, characters 4549-4610:","(of A0 (mono _)) :- (print KO: term ( A0 ) has no type\n), (halt)."]}
{"step" : 31,"kind" : ["Info"],"goal_id" : 0,"runtime_id" : 0,"name" : "user:rule:cut:branch","payload" : ["69","File \"tests/sources/trace-w/main.elpi\", line 163, column 0, characters 4478-4547:","(of A0 (mono A2)) :- (not err), (!), (err => of A0 (mono A1)), \n (assert A0 A1 A2)."]}
{"step" : 31,"kind" : ["Info"],"goal_id" : 0,"runtime_id" : 0,"name" : "user:rule:cut:branch","payload" : ["69","File \"tests/sources/trace-w/main.elpi\", line 164, column 0, characters 4549-4610:","(of A0 (mono _)) :- (print KO: term ( A0 ) has no type\n), (halt)."]}
{"step" : 31,"kind" : ["Info"],"goal_id" : 0,"runtime_id" : 0,"name" : "user:rule:cut:branch","payload" : ["68","File \"tests/sources/trace-w/hm.elpi\", line 21, column 0, characters 366-427:","(of A0 (mono A3)) :- (of A0 (all A1 A2)), (specialize (all A1 A2) A3)."]}
{"step" : 31,"kind" : ["Info"],"goal_id" : 0,"runtime_id" : 0,"name" : "user:rule:cut:branch","payload" : ["68","File \"tests/sources/trace-w/main.elpi\", line 163, column 0, characters 4478-4547:","(of A0 (mono A2)) :- (not err), (!), (err => of A0 (mono A1)), \n (assert A0 A1 A2)."]}
{"step" : 31,"kind" : ["Info"],"goal_id" : 0,"runtime_id" : 0,"name" : "user:rule:cut:branch","payload" : ["68","File \"tests/sources/trace-w/main.elpi\", line 164, column 0, characters 4549-4610:","(of A0 (mono _)) :- (print KO: term ( A0 ) has no type\n), (halt)."]}
{"step" : 31,"kind" : ["Info"],"goal_id" : 0,"runtime_id" : 0,"name" : "user:rule:cut:branch","payload" : ["22","File \"tests/sources/trace-w/hm.elpi\", line 21, column 0, characters 366-427:","(of A0 (mono A3)) :- (of A0 (all A1 A2)), (specialize (all A1 A2) A3)."]}
{"step" : 31,"kind" : ["Info"],"goal_id" : 0,"runtime_id" : 0,"name" : "user:rule:cut:branch","payload" : ["22","File \"tests/sources/trace-w/main.elpi\", line 163, column 0, characters 4478-4547:","(of A0 (mono A2)) :- (not err), (!), (err => of A0 (mono A1)), \n (assert A0 A1 A2)."]}
{"step" : 31,"kind" : ["Info"],"goal_id" : 0,"runtime_id" : 0,"name" : "user:rule:cut:branch","payload" : ["22","File \"tests/sources/trace-w/main.elpi\", line 164, column 0, characters 4549-4610:","(of A0 (mono _)) :- (print KO: term ( A0 ) has no type\n), (halt)."]}
{"step" : 31,"kind" : ["Info"],"goal_id" : 0,"runtime_id" : 0,"name" : "user:rule:cut:branch","payload" : ["17","File \"tests/sources/trace-w/hm.elpi\", line 21, column 0, characters 366-427:","(of A0 (mono A3)) :- (of A0 (all A1 A2)), (specialize (all A1 A2) A3)."]}
{"step" : 31,"kind" : ["Info"],"goal_id" : 0,"runtime_id" : 0,"name" : "user:rule:cut:branch","payload" : ["17","File \"tests/sources/trace-w/main.elpi\", line 163, column 0, characters 4478-4547:","(of A0 (mono A2)) :- (not err), (!), (err => of A0 (mono A1)), \n (assert A0 A1 A2)."]}
{"step" : 31,"kind" : ["Info"],"goal_id" : 0,"runtime_id" : 0,"name" : "user:rule:cut:branch","payload" : ["17","File \"tests/sources/trace-w/main.elpi\", line 164, column 0, characters 4549-4610:","(of A0 (mono _)) :- (print KO: term ( A0 ) has no type\n), (halt)."]}
{"step" : 31,"kind" : ["Info"],"goal_id" : 0,"runtime_id" : 0,"name" : "user:rule:cut:branch","payload" : ["10","File \"tests/sources/trace-w/hm.elpi\", line 21, column 0, characters 366-427:","(of A0 (mono A3)) :- (of A0 (all A1 A2)), (specialize (all A1 A2) A3)."]}
{"step" : 31,"kind" : ["Info"],"goal_id" : 0,"runtime_id" : 0,"name" : "user:rule:cut:branch","payload" : ["10","File \"tests/sources/trace-w/main.elpi\", line 163, column 0, characters 4478-4547:","(of A0 (mono A2)) :- (not err), (!), (err => of A0 (mono A1)), \n (assert A0 A1 A2)."]}
{"step" : 31,"kind" : ["Info"],"goal_id" : 0,"runtime_id" : 0,"name" : "user:rule:cut:branch","payload" : ["10","File \"tests/sources/trace-w/main.elpi\", line 164, column 0, characters 4549-4610:","(of A0 (mono _)) :- (print KO: term ( A0 ) has no type\n), (halt)."]}
{"step" : 31,"kind" : ["Info"],"goal_id" : 11,"runtime_id" : 0,"name" : "user:rule:cut","payload" : ["success"]}
{"step" : 32,"kind" : ["Info"],"goal_id" : 12,"runtime_id" : 0,"name" : "user:curgoal","payload" : ["print","print\n (let (lam c0 \\ c0) (all any c0 \\ mono (c0 ==> c0)) c0 \\ app c0 (global [])) \n  :  (mono (list X16))"]}
{"step" : 32,"kind" : ["Info"],"goal_id" : 12,"runtime_id" : 0,"name" : "user:rule","payload" : ["builtin"]}
{"step" : 32,"kind" : ["Info"],"goal_id" : 12,"runtime_id" : 0,"name" : "user:rule:builtin:name","payload" : ["print"]}
{"step" : 32,"kind" : ["Info"],"goal_id" : 12,"runtime_id" : 0,"name" : "user:rule:builtin","payload" : ["success"]}
{"step" : 33,"kind" : ["Info"],"goal_id" : 13,"runtime_id" : 0,"name" : "user:curgoal","payload" : ["print","print"]}
{"step" : 33,"kind" : ["Info"],"goal_id" : 13,"runtime_id" : 0,"name" : "user:rule","payload" : ["builtin"]}
{"step" : 33,"kind" : ["Info"],"goal_id" : 13,"runtime_id" : 0,"name" : "user:rule:builtin:name","payload" : ["print"]}
{"step" : 33,"kind" : ["Info"],"goal_id" : 13,"runtime_id" : 0,"name" : "user:rule:builtin","payload" : ["success"]}<|MERGE_RESOLUTION|>--- conflicted
+++ resolved
@@ -133,264 +133,136 @@
 {"step" : 16,"kind" : ["Info"],"goal_id" : 24,"runtime_id" : 0,"name" : "user:rule:builtin","payload" : ["success"]}
 {"step" : 17,"kind" : ["Info"],"goal_id" : 25,"runtime_id" : 0,"name" : "user:CHR:try","payload" : ["File \"tests/sources/trace-w/main.elpi\", line 85, column 36, characters 1999-2171:","(theta A0) \\ (A1 ?- gammabar A2 A3) | (generalize A0 A1 A2 A4) <=> (A3 = A4)"]}
 {"step" : 0,"kind" : ["Info"],"goal_id" : 0,"runtime_id" : 1,"name" : "user:assign","payload" : ["X0 := []"]}
-<<<<<<< HEAD
-{"step" : 0,"kind" : ["Info"],"goal_id" : 0,"runtime_id" : 1,"name" : "user:assign","payload" : ["X1 := mono (uvar frozen--388 [] ==> uvar frozen--388 [])"]}
-{"step" : 0,"kind" : ["Info"],"goal_id" : 0,"runtime_id" : 1,"name" : "user:assign","payload" : ["A3 := uvar frozen--389 []"]}
+{"step" : 0,"kind" : ["Info"],"goal_id" : 0,"runtime_id" : 1,"name" : "user:assign","payload" : ["X1 := mono (uvar frozen--390 [] ==> uvar frozen--390 [])"]}
+{"step" : 0,"kind" : ["Info"],"goal_id" : 0,"runtime_id" : 1,"name" : "user:assign","payload" : ["A3 := uvar frozen--391 []"]}
 {"step" : 0,"kind" : ["Info"],"goal_id" : 0,"runtime_id" : 1,"name" : "user:assign","payload" : ["X2 := []"]}
-{"step" : 0,"kind" : ["Info"],"goal_id" : 26,"runtime_id" : 1,"name" : "user:newgoal","payload" : ["generalize [] [] (mono (uvar frozen--388 [] ==> uvar frozen--388 [])) X3"]}
-{"step" : 1,"kind" : ["Info"],"goal_id" : 26,"runtime_id" : 1,"name" : "user:curgoal","payload" : ["generalize","generalize [] [] (mono (uvar frozen--388 [] ==> uvar frozen--388 [])) X3"]}
+{"step" : 0,"kind" : ["Info"],"goal_id" : 26,"runtime_id" : 1,"name" : "user:newgoal","payload" : ["generalize [] [] (mono (uvar frozen--390 [] ==> uvar frozen--390 [])) X3"]}
+{"step" : 1,"kind" : ["Info"],"goal_id" : 26,"runtime_id" : 1,"name" : "user:curgoal","payload" : ["generalize","generalize [] [] (mono (uvar frozen--390 [] ==> uvar frozen--390 [])) X3"]}
 {"step" : 1,"kind" : ["Info"],"goal_id" : 26,"runtime_id" : 1,"name" : "user:rule","payload" : ["backchain"]}
 {"step" : 1,"kind" : ["Info"],"goal_id" : 26,"runtime_id" : 1,"name" : "user:rule:backchain:candidates","payload" : ["File \"tests/sources/trace-w/main.elpi\", line 97, column 0, characters 2318-2493:"]}
 {"step" : 1,"kind" : ["Info"],"goal_id" : 26,"runtime_id" : 1,"name" : "user:rule:backchain:try","payload" : ["File \"tests/sources/trace-w/main.elpi\", line 97, column 0, characters 2318-2493:","(generalize A5 A2 (mono A0) A6) :- (free-ty (mono A0) [] A1), \n (free-gamma A2 [] A3), (filter A1 (c0 \\ (not (mem A3 c0))) A4), \n (bind A4 A5 A0 A6)."]}
 {"step" : 1,"kind" : ["Info"],"goal_id" : 0,"runtime_id" : 1,"name" : "user:assign","payload" : ["A5 := []"]}
 {"step" : 1,"kind" : ["Info"],"goal_id" : 0,"runtime_id" : 1,"name" : "user:assign","payload" : ["A2 := []"]}
-{"step" : 1,"kind" : ["Info"],"goal_id" : 0,"runtime_id" : 1,"name" : "user:assign","payload" : ["A0 := uvar frozen--388 [] ==> uvar frozen--388 []"]}
+{"step" : 1,"kind" : ["Info"],"goal_id" : 0,"runtime_id" : 1,"name" : "user:assign","payload" : ["A0 := uvar frozen--390 [] ==> uvar frozen--390 []"]}
 {"step" : 1,"kind" : ["Info"],"goal_id" : 0,"runtime_id" : 1,"name" : "user:assign","payload" : ["A6 := X3"]}
 {"step" : 1,"kind" : ["Info"],"goal_id" : 26,"runtime_id" : 1,"name" : "user:subgoal","payload" : ["27"]}
-{"step" : 1,"kind" : ["Info"],"goal_id" : 27,"runtime_id" : 1,"name" : "user:newgoal","payload" : ["free-ty (mono (uvar frozen--388 [] ==> uvar frozen--388 [])) [] X4"]}
-=======
-{"step" : 0,"kind" : ["Info"],"goal_id" : 0,"runtime_id" : 1,"name" : "user:assign","payload" : ["X1 := mono (uvar frozen--545 [] ==> uvar frozen--545 [])"]}
-{"step" : 0,"kind" : ["Info"],"goal_id" : 0,"runtime_id" : 1,"name" : "user:assign","payload" : ["A3 := uvar frozen--546 []"]}
-{"step" : 0,"kind" : ["Info"],"goal_id" : 0,"runtime_id" : 1,"name" : "user:assign","payload" : ["X2 := []"]}
-{"step" : 0,"kind" : ["Info"],"goal_id" : 26,"runtime_id" : 1,"name" : "user:newgoal","payload" : ["generalize [] [] (mono (uvar frozen--545 [] ==> uvar frozen--545 [])) X3"]}
-{"step" : 1,"kind" : ["Info"],"goal_id" : 26,"runtime_id" : 1,"name" : "user:curgoal","payload" : ["generalize","generalize [] [] (mono (uvar frozen--545 [] ==> uvar frozen--545 [])) X3"]}
-{"step" : 1,"kind" : ["Info"],"goal_id" : 26,"runtime_id" : 1,"name" : "user:rule","payload" : ["backchain"]}
-{"step" : 1,"kind" : ["Info"],"goal_id" : 26,"runtime_id" : 1,"name" : "user:rule:backchain:candidates","payload" : ["File \"tests/sources/trace-w/main.elpi\", line 97, column 0, characters 2318-2493:"]}
-{"step" : 1,"kind" : ["Info"],"goal_id" : 26,"runtime_id" : 1,"name" : "user:rule:backchain:try","payload" : ["File \"tests/sources/trace-w/main.elpi\", line 97, column 0, characters 2318-2493:","(generalize A0 A1 (mono A2) A3) :- (free-ty (mono A2) [] A4), \n (free-gamma A1 [] A5), (filter A4 (c0 \\ (not (mem A5 c0))) A6), \n (bind A6 A0 A2 A3)."]}
-{"step" : 1,"kind" : ["Info"],"goal_id" : 0,"runtime_id" : 1,"name" : "user:assign","payload" : ["A0 := []"]}
-{"step" : 1,"kind" : ["Info"],"goal_id" : 0,"runtime_id" : 1,"name" : "user:assign","payload" : ["A1 := []"]}
-{"step" : 1,"kind" : ["Info"],"goal_id" : 0,"runtime_id" : 1,"name" : "user:assign","payload" : ["A2 := uvar frozen--545 [] ==> uvar frozen--545 []"]}
-{"step" : 1,"kind" : ["Info"],"goal_id" : 0,"runtime_id" : 1,"name" : "user:assign","payload" : ["A3 := X3"]}
-{"step" : 1,"kind" : ["Info"],"goal_id" : 26,"runtime_id" : 1,"name" : "user:subgoal","payload" : ["27"]}
-{"step" : 1,"kind" : ["Info"],"goal_id" : 27,"runtime_id" : 1,"name" : "user:newgoal","payload" : ["free-ty (mono (uvar frozen--545 [] ==> uvar frozen--545 [])) [] X4"]}
->>>>>>> 72da2629
+{"step" : 1,"kind" : ["Info"],"goal_id" : 27,"runtime_id" : 1,"name" : "user:newgoal","payload" : ["free-ty (mono (uvar frozen--390 [] ==> uvar frozen--390 [])) [] X4"]}
 {"step" : 1,"kind" : ["Info"],"goal_id" : 27,"runtime_id" : 1,"name" : "user:subgoal","payload" : ["28"]}
 {"step" : 1,"kind" : ["Info"],"goal_id" : 28,"runtime_id" : 1,"name" : "user:newgoal","payload" : ["free-gamma [] [] X5"]}
 {"step" : 1,"kind" : ["Info"],"goal_id" : 27,"runtime_id" : 1,"name" : "user:subgoal","payload" : ["29"]}
 {"step" : 1,"kind" : ["Info"],"goal_id" : 29,"runtime_id" : 1,"name" : "user:newgoal","payload" : ["filter X4 (c0 \\ not (mem X5 c0)) X6"]}
 {"step" : 1,"kind" : ["Info"],"goal_id" : 27,"runtime_id" : 1,"name" : "user:subgoal","payload" : ["30"]}
-<<<<<<< HEAD
-{"step" : 1,"kind" : ["Info"],"goal_id" : 30,"runtime_id" : 1,"name" : "user:newgoal","payload" : ["bind X6 [] (uvar frozen--388 [] ==> uvar frozen--388 []) X3"]}
+{"step" : 1,"kind" : ["Info"],"goal_id" : 30,"runtime_id" : 1,"name" : "user:newgoal","payload" : ["bind X6 [] (uvar frozen--390 [] ==> uvar frozen--390 []) X3"]}
 {"step" : 1,"kind" : ["Info"],"goal_id" : 27,"runtime_id" : 1,"name" : "user:rule:backchain","payload" : ["success"]}
-{"step" : 2,"kind" : ["Info"],"goal_id" : 27,"runtime_id" : 1,"name" : "user:curgoal","payload" : ["free-ty","free-ty (mono (uvar frozen--388 [] ==> uvar frozen--388 [])) [] X4"]}
+{"step" : 2,"kind" : ["Info"],"goal_id" : 27,"runtime_id" : 1,"name" : "user:curgoal","payload" : ["free-ty","free-ty (mono (uvar frozen--390 [] ==> uvar frozen--390 [])) [] X4"]}
 {"step" : 2,"kind" : ["Info"],"goal_id" : 27,"runtime_id" : 1,"name" : "user:rule","payload" : ["backchain"]}
 {"step" : 2,"kind" : ["Info"],"goal_id" : 27,"runtime_id" : 1,"name" : "user:rule:backchain:candidates","payload" : ["File \"tests/sources/trace-w/main.elpi\", line 105, column 0, characters 2609-2645:"]}
 {"step" : 2,"kind" : ["Info"],"goal_id" : 27,"runtime_id" : 1,"name" : "user:rule:backchain:try","payload" : ["File \"tests/sources/trace-w/main.elpi\", line 105, column 0, characters 2609-2645:","(free-ty (mono A0) A1 A2) :- (free A0 A1 A2)."]}
-{"step" : 2,"kind" : ["Info"],"goal_id" : 0,"runtime_id" : 1,"name" : "user:assign","payload" : ["A0 := uvar frozen--388 [] ==> uvar frozen--388 []"]}
+{"step" : 2,"kind" : ["Info"],"goal_id" : 0,"runtime_id" : 1,"name" : "user:assign","payload" : ["A0 := uvar frozen--390 [] ==> uvar frozen--390 []"]}
 {"step" : 2,"kind" : ["Info"],"goal_id" : 0,"runtime_id" : 1,"name" : "user:assign","payload" : ["A1 := []"]}
 {"step" : 2,"kind" : ["Info"],"goal_id" : 0,"runtime_id" : 1,"name" : "user:assign","payload" : ["A2 := X4"]}
 {"step" : 2,"kind" : ["Info"],"goal_id" : 27,"runtime_id" : 1,"name" : "user:subgoal","payload" : ["31"]}
-{"step" : 2,"kind" : ["Info"],"goal_id" : 31,"runtime_id" : 1,"name" : "user:newgoal","payload" : ["free (uvar frozen--388 [] ==> uvar frozen--388 []) [] X4"]}
+{"step" : 2,"kind" : ["Info"],"goal_id" : 31,"runtime_id" : 1,"name" : "user:newgoal","payload" : ["free (uvar frozen--390 [] ==> uvar frozen--390 []) [] X4"]}
 {"step" : 2,"kind" : ["Info"],"goal_id" : 31,"runtime_id" : 1,"name" : "user:rule:backchain","payload" : ["success"]}
-{"step" : 3,"kind" : ["Info"],"goal_id" : 31,"runtime_id" : 1,"name" : "user:curgoal","payload" : ["free","free (uvar frozen--388 [] ==> uvar frozen--388 []) [] X4"]}
+{"step" : 3,"kind" : ["Info"],"goal_id" : 31,"runtime_id" : 1,"name" : "user:curgoal","payload" : ["free","free (uvar frozen--390 [] ==> uvar frozen--390 []) [] X4"]}
 {"step" : 3,"kind" : ["Info"],"goal_id" : 31,"runtime_id" : 1,"name" : "user:rule","payload" : ["backchain"]}
 {"step" : 3,"kind" : ["Info"],"goal_id" : 31,"runtime_id" : 1,"name" : "user:rule:backchain:candidates","payload" : ["File \"tests/sources/trace-w/main.elpi\", line 117, column 0, characters 2995-3043:"]}
 {"step" : 3,"kind" : ["Info"],"goal_id" : 31,"runtime_id" : 1,"name" : "user:rule:backchain:try","payload" : ["File \"tests/sources/trace-w/main.elpi\", line 117, column 0, characters 2995-3043:","(free (A0 ==> A3) A1 A4) :- (free A0 A1 A2), (free A3 A2 A4)."]}
-{"step" : 3,"kind" : ["Info"],"goal_id" : 0,"runtime_id" : 1,"name" : "user:assign","payload" : ["A0 := uvar frozen--388 []"]}
-{"step" : 3,"kind" : ["Info"],"goal_id" : 0,"runtime_id" : 1,"name" : "user:assign","payload" : ["A3 := uvar frozen--388 []"]}
+{"step" : 3,"kind" : ["Info"],"goal_id" : 0,"runtime_id" : 1,"name" : "user:assign","payload" : ["A0 := uvar frozen--390 []"]}
+{"step" : 3,"kind" : ["Info"],"goal_id" : 0,"runtime_id" : 1,"name" : "user:assign","payload" : ["A3 := uvar frozen--390 []"]}
 {"step" : 3,"kind" : ["Info"],"goal_id" : 0,"runtime_id" : 1,"name" : "user:assign","payload" : ["A1 := []"]}
 {"step" : 3,"kind" : ["Info"],"goal_id" : 0,"runtime_id" : 1,"name" : "user:assign","payload" : ["A4 := X4"]}
 {"step" : 3,"kind" : ["Info"],"goal_id" : 31,"runtime_id" : 1,"name" : "user:subgoal","payload" : ["32"]}
-{"step" : 3,"kind" : ["Info"],"goal_id" : 32,"runtime_id" : 1,"name" : "user:newgoal","payload" : ["free (uvar frozen--388 []) [] X7"]}
+{"step" : 3,"kind" : ["Info"],"goal_id" : 32,"runtime_id" : 1,"name" : "user:newgoal","payload" : ["free (uvar frozen--390 []) [] X7"]}
 {"step" : 3,"kind" : ["Info"],"goal_id" : 32,"runtime_id" : 1,"name" : "user:subgoal","payload" : ["33"]}
-{"step" : 3,"kind" : ["Info"],"goal_id" : 33,"runtime_id" : 1,"name" : "user:newgoal","payload" : ["free (uvar frozen--388 []) X7 X4"]}
+{"step" : 3,"kind" : ["Info"],"goal_id" : 33,"runtime_id" : 1,"name" : "user:newgoal","payload" : ["free (uvar frozen--390 []) X7 X4"]}
 {"step" : 3,"kind" : ["Info"],"goal_id" : 32,"runtime_id" : 1,"name" : "user:rule:backchain","payload" : ["success"]}
-{"step" : 4,"kind" : ["Info"],"goal_id" : 32,"runtime_id" : 1,"name" : "user:curgoal","payload" : ["free","free (uvar frozen--388 []) [] X7"]}
+{"step" : 4,"kind" : ["Info"],"goal_id" : 32,"runtime_id" : 1,"name" : "user:curgoal","payload" : ["free","free (uvar frozen--390 []) [] X7"]}
 {"step" : 4,"kind" : ["Info"],"goal_id" : 32,"runtime_id" : 1,"name" : "user:rule","payload" : ["backchain"]}
 {"step" : 4,"kind" : ["Info"],"goal_id" : 32,"runtime_id" : 1,"name" : "user:rule:backchain:candidates","payload" : ["File \"tests/sources/trace-w/main.elpi\", line 118, column 0, characters 3045-3108:"]}
 {"step" : 4,"kind" : ["Info"],"goal_id" : 32,"runtime_id" : 1,"name" : "user:rule:backchain:try","payload" : ["File \"tests/sources/trace-w/main.elpi\", line 118, column 0, characters 3045-3108:","(free (as (uvar _ _) A1) A0 A2) :- (if (mem A0 A1) (A2 = A0) (A2 = [A1 | A0]))."]}
-{"step" : 4,"kind" : ["Info"],"goal_id" : 0,"runtime_id" : 1,"name" : "user:assign","payload" : ["A1 := uvar frozen--388 []"]}
+{"step" : 4,"kind" : ["Info"],"goal_id" : 0,"runtime_id" : 1,"name" : "user:assign","payload" : ["A1 := uvar frozen--390 []"]}
 {"step" : 4,"kind" : ["Info"],"goal_id" : 0,"runtime_id" : 1,"name" : "user:assign","payload" : ["A0 := []"]}
 {"step" : 4,"kind" : ["Info"],"goal_id" : 0,"runtime_id" : 1,"name" : "user:assign","payload" : ["A2 := X7"]}
 {"step" : 4,"kind" : ["Info"],"goal_id" : 32,"runtime_id" : 1,"name" : "user:subgoal","payload" : ["34"]}
-{"step" : 4,"kind" : ["Info"],"goal_id" : 34,"runtime_id" : 1,"name" : "user:newgoal","payload" : ["if (mem [] (uvar frozen--388 [])) (X7 = []) (X7 = [uvar frozen--388 []])"]}
+{"step" : 4,"kind" : ["Info"],"goal_id" : 34,"runtime_id" : 1,"name" : "user:newgoal","payload" : ["if (mem [] (uvar frozen--390 [])) (X7 = []) (X7 = [uvar frozen--390 []])"]}
 {"step" : 4,"kind" : ["Info"],"goal_id" : 34,"runtime_id" : 1,"name" : "user:rule:backchain","payload" : ["success"]}
-{"step" : 5,"kind" : ["Info"],"goal_id" : 34,"runtime_id" : 1,"name" : "user:curgoal","payload" : ["if","if (mem [] (uvar frozen--388 [])) (X7 = []) (X7 = [uvar frozen--388 []])"]}
+{"step" : 5,"kind" : ["Info"],"goal_id" : 34,"runtime_id" : 1,"name" : "user:curgoal","payload" : ["if","if (mem [] (uvar frozen--390 [])) (X7 = []) (X7 = [uvar frozen--390 []])"]}
 {"step" : 5,"kind" : ["Info"],"goal_id" : 34,"runtime_id" : 1,"name" : "user:rule","payload" : ["backchain"]}
 {"step" : 5,"kind" : ["Info"],"goal_id" : 34,"runtime_id" : 1,"name" : "user:rule:backchain:candidates","payload" : ["File \"builtin.elpi\", line 496, column 0, characters 12090-12109:","File \"builtin.elpi\", line 497, column 0, characters 12111-12124:"]}
 {"step" : 5,"kind" : ["Info"],"goal_id" : 34,"runtime_id" : 1,"name" : "user:rule:backchain:try","payload" : ["File \"builtin.elpi\", line 496, column 0, characters 12090-12109:","(if A0 A1 _) :- A0, (!), A1."]}
-{"step" : 5,"kind" : ["Info"],"goal_id" : 0,"runtime_id" : 1,"name" : "user:assign","payload" : ["A0 := mem [] (uvar frozen--388 [])"]}
+{"step" : 5,"kind" : ["Info"],"goal_id" : 0,"runtime_id" : 1,"name" : "user:assign","payload" : ["A0 := mem [] (uvar frozen--390 [])"]}
 {"step" : 5,"kind" : ["Info"],"goal_id" : 0,"runtime_id" : 1,"name" : "user:assign","payload" : ["A1 := X7 = []"]}
 {"step" : 5,"kind" : ["Info"],"goal_id" : 34,"runtime_id" : 1,"name" : "user:subgoal","payload" : ["35"]}
-{"step" : 5,"kind" : ["Info"],"goal_id" : 35,"runtime_id" : 1,"name" : "user:newgoal","payload" : ["mem [] (uvar frozen--388 [])"]}
-=======
-{"step" : 1,"kind" : ["Info"],"goal_id" : 30,"runtime_id" : 1,"name" : "user:newgoal","payload" : ["bind X6 [] (uvar frozen--545 [] ==> uvar frozen--545 []) X3"]}
-{"step" : 1,"kind" : ["Info"],"goal_id" : 27,"runtime_id" : 1,"name" : "user:rule:backchain","payload" : ["success"]}
-{"step" : 2,"kind" : ["Info"],"goal_id" : 27,"runtime_id" : 1,"name" : "user:curgoal","payload" : ["free-ty","free-ty (mono (uvar frozen--545 [] ==> uvar frozen--545 [])) [] X4"]}
-{"step" : 2,"kind" : ["Info"],"goal_id" : 27,"runtime_id" : 1,"name" : "user:rule","payload" : ["backchain"]}
-{"step" : 2,"kind" : ["Info"],"goal_id" : 27,"runtime_id" : 1,"name" : "user:rule:backchain:candidates","payload" : ["File \"tests/sources/trace-w/main.elpi\", line 105, column 0, characters 2609-2645:"]}
-{"step" : 2,"kind" : ["Info"],"goal_id" : 27,"runtime_id" : 1,"name" : "user:rule:backchain:try","payload" : ["File \"tests/sources/trace-w/main.elpi\", line 105, column 0, characters 2609-2645:","(free-ty (mono A0) A1 A2) :- (free A0 A1 A2)."]}
-{"step" : 2,"kind" : ["Info"],"goal_id" : 0,"runtime_id" : 1,"name" : "user:assign","payload" : ["A0 := uvar frozen--545 [] ==> uvar frozen--545 []"]}
-{"step" : 2,"kind" : ["Info"],"goal_id" : 0,"runtime_id" : 1,"name" : "user:assign","payload" : ["A1 := []"]}
-{"step" : 2,"kind" : ["Info"],"goal_id" : 0,"runtime_id" : 1,"name" : "user:assign","payload" : ["A2 := X4"]}
-{"step" : 2,"kind" : ["Info"],"goal_id" : 27,"runtime_id" : 1,"name" : "user:subgoal","payload" : ["31"]}
-{"step" : 2,"kind" : ["Info"],"goal_id" : 31,"runtime_id" : 1,"name" : "user:newgoal","payload" : ["free (uvar frozen--545 [] ==> uvar frozen--545 []) [] X4"]}
-{"step" : 2,"kind" : ["Info"],"goal_id" : 31,"runtime_id" : 1,"name" : "user:rule:backchain","payload" : ["success"]}
-{"step" : 3,"kind" : ["Info"],"goal_id" : 31,"runtime_id" : 1,"name" : "user:curgoal","payload" : ["free","free (uvar frozen--545 [] ==> uvar frozen--545 []) [] X4"]}
-{"step" : 3,"kind" : ["Info"],"goal_id" : 31,"runtime_id" : 1,"name" : "user:rule","payload" : ["backchain"]}
-{"step" : 3,"kind" : ["Info"],"goal_id" : 31,"runtime_id" : 1,"name" : "user:rule:backchain:candidates","payload" : ["File \"tests/sources/trace-w/main.elpi\", line 117, column 0, characters 2995-3043:"]}
-{"step" : 3,"kind" : ["Info"],"goal_id" : 31,"runtime_id" : 1,"name" : "user:rule:backchain:try","payload" : ["File \"tests/sources/trace-w/main.elpi\", line 117, column 0, characters 2995-3043:","(free (A0 ==> A1) A2 A3) :- (free A0 A2 A4), (free A1 A4 A3)."]}
-{"step" : 3,"kind" : ["Info"],"goal_id" : 0,"runtime_id" : 1,"name" : "user:assign","payload" : ["A0 := uvar frozen--545 []"]}
-{"step" : 3,"kind" : ["Info"],"goal_id" : 0,"runtime_id" : 1,"name" : "user:assign","payload" : ["A1 := uvar frozen--545 []"]}
-{"step" : 3,"kind" : ["Info"],"goal_id" : 0,"runtime_id" : 1,"name" : "user:assign","payload" : ["A2 := []"]}
-{"step" : 3,"kind" : ["Info"],"goal_id" : 0,"runtime_id" : 1,"name" : "user:assign","payload" : ["A3 := X4"]}
-{"step" : 3,"kind" : ["Info"],"goal_id" : 31,"runtime_id" : 1,"name" : "user:subgoal","payload" : ["32"]}
-{"step" : 3,"kind" : ["Info"],"goal_id" : 32,"runtime_id" : 1,"name" : "user:newgoal","payload" : ["free (uvar frozen--545 []) [] X7"]}
-{"step" : 3,"kind" : ["Info"],"goal_id" : 32,"runtime_id" : 1,"name" : "user:subgoal","payload" : ["33"]}
-{"step" : 3,"kind" : ["Info"],"goal_id" : 33,"runtime_id" : 1,"name" : "user:newgoal","payload" : ["free (uvar frozen--545 []) X7 X4"]}
-{"step" : 3,"kind" : ["Info"],"goal_id" : 32,"runtime_id" : 1,"name" : "user:rule:backchain","payload" : ["success"]}
-{"step" : 4,"kind" : ["Info"],"goal_id" : 32,"runtime_id" : 1,"name" : "user:curgoal","payload" : ["free","free (uvar frozen--545 []) [] X7"]}
-{"step" : 4,"kind" : ["Info"],"goal_id" : 32,"runtime_id" : 1,"name" : "user:rule","payload" : ["backchain"]}
-{"step" : 4,"kind" : ["Info"],"goal_id" : 32,"runtime_id" : 1,"name" : "user:rule:backchain:candidates","payload" : ["File \"tests/sources/trace-w/main.elpi\", line 118, column 0, characters 3045-3108:"]}
-{"step" : 4,"kind" : ["Info"],"goal_id" : 32,"runtime_id" : 1,"name" : "user:rule:backchain:try","payload" : ["File \"tests/sources/trace-w/main.elpi\", line 118, column 0, characters 3045-3108:","(free (as (uvar _ _) A0) A1 A2) :- (if (mem A1 A0) (A2 = A1) (A2 = [A0 | A1]))."]}
-{"step" : 4,"kind" : ["Info"],"goal_id" : 0,"runtime_id" : 1,"name" : "user:assign","payload" : ["A0 := uvar frozen--545 []"]}
-{"step" : 4,"kind" : ["Info"],"goal_id" : 0,"runtime_id" : 1,"name" : "user:assign","payload" : ["A1 := []"]}
-{"step" : 4,"kind" : ["Info"],"goal_id" : 0,"runtime_id" : 1,"name" : "user:assign","payload" : ["A2 := X7"]}
-{"step" : 4,"kind" : ["Info"],"goal_id" : 32,"runtime_id" : 1,"name" : "user:subgoal","payload" : ["34"]}
-{"step" : 4,"kind" : ["Info"],"goal_id" : 34,"runtime_id" : 1,"name" : "user:newgoal","payload" : ["if (mem [] (uvar frozen--545 [])) (X7 = []) (X7 = [uvar frozen--545 []])"]}
-{"step" : 4,"kind" : ["Info"],"goal_id" : 34,"runtime_id" : 1,"name" : "user:rule:backchain","payload" : ["success"]}
-{"step" : 5,"kind" : ["Info"],"goal_id" : 34,"runtime_id" : 1,"name" : "user:curgoal","payload" : ["if","if (mem [] (uvar frozen--545 [])) (X7 = []) (X7 = [uvar frozen--545 []])"]}
-{"step" : 5,"kind" : ["Info"],"goal_id" : 34,"runtime_id" : 1,"name" : "user:rule","payload" : ["backchain"]}
-{"step" : 5,"kind" : ["Info"],"goal_id" : 34,"runtime_id" : 1,"name" : "user:rule:backchain:candidates","payload" : ["File \"builtin.elpi\", line 514, column 0, characters 12754-12773:","File \"builtin.elpi\", line 515, column 0, characters 12775-12788:"]}
-{"step" : 5,"kind" : ["Info"],"goal_id" : 34,"runtime_id" : 1,"name" : "user:rule:backchain:try","payload" : ["File \"builtin.elpi\", line 514, column 0, characters 12754-12773:","(if A0 A1 _) :- A0, (!), A1."]}
-{"step" : 5,"kind" : ["Info"],"goal_id" : 0,"runtime_id" : 1,"name" : "user:assign","payload" : ["A0 := mem [] (uvar frozen--545 [])"]}
-{"step" : 5,"kind" : ["Info"],"goal_id" : 0,"runtime_id" : 1,"name" : "user:assign","payload" : ["A1 := X7 = []"]}
-{"step" : 5,"kind" : ["Info"],"goal_id" : 34,"runtime_id" : 1,"name" : "user:subgoal","payload" : ["35"]}
-{"step" : 5,"kind" : ["Info"],"goal_id" : 35,"runtime_id" : 1,"name" : "user:newgoal","payload" : ["mem [] (uvar frozen--545 [])"]}
->>>>>>> 72da2629
+{"step" : 5,"kind" : ["Info"],"goal_id" : 35,"runtime_id" : 1,"name" : "user:newgoal","payload" : ["mem [] (uvar frozen--390 [])"]}
 {"step" : 5,"kind" : ["Info"],"goal_id" : 35,"runtime_id" : 1,"name" : "user:subgoal","payload" : ["36"]}
 {"step" : 5,"kind" : ["Info"],"goal_id" : 36,"runtime_id" : 1,"name" : "user:newgoal","payload" : ["!"]}
 {"step" : 5,"kind" : ["Info"],"goal_id" : 35,"runtime_id" : 1,"name" : "user:subgoal","payload" : ["37"]}
 {"step" : 5,"kind" : ["Info"],"goal_id" : 37,"runtime_id" : 1,"name" : "user:newgoal","payload" : ["X7 = []"]}
 {"step" : 5,"kind" : ["Info"],"goal_id" : 35,"runtime_id" : 1,"name" : "user:rule:backchain","payload" : ["success"]}
-<<<<<<< HEAD
-{"step" : 6,"kind" : ["Info"],"goal_id" : 35,"runtime_id" : 1,"name" : "user:curgoal","payload" : ["mem","mem [] (uvar frozen--388 [])"]}
-=======
-{"step" : 6,"kind" : ["Info"],"goal_id" : 35,"runtime_id" : 1,"name" : "user:curgoal","payload" : ["mem","mem [] (uvar frozen--545 [])"]}
->>>>>>> 72da2629
+{"step" : 6,"kind" : ["Info"],"goal_id" : 35,"runtime_id" : 1,"name" : "user:curgoal","payload" : ["mem","mem [] (uvar frozen--390 [])"]}
 {"step" : 6,"kind" : ["Info"],"goal_id" : 35,"runtime_id" : 1,"name" : "user:rule","payload" : ["backchain"]}
 {"step" : 6,"kind" : ["Info"],"goal_id" : 35,"runtime_id" : 1,"name" : "user:rule:backchain:candidates","payload" : ["File \"tests/sources/trace-w/main.elpi\", line 148, column 0, characters 4001-4043:"]}
 {"step" : 6,"kind" : ["Info"],"goal_id" : 35,"runtime_id" : 1,"name" : "user:rule:backchain:try","payload" : ["File \"tests/sources/trace-w/main.elpi\", line 148, column 0, characters 4001-4043:","(mem A0 (uvar A1 _)) :- (mem! A0 (uvar A1 A2))."]}
 {"step" : 6,"kind" : ["Info"],"goal_id" : 0,"runtime_id" : 1,"name" : "user:assign","payload" : ["A0 := []"]}
-<<<<<<< HEAD
-{"step" : 6,"kind" : ["Info"],"goal_id" : 0,"runtime_id" : 1,"name" : "user:assign","payload" : ["A1 := frozen--388"]}
+{"step" : 6,"kind" : ["Info"],"goal_id" : 0,"runtime_id" : 1,"name" : "user:assign","payload" : ["A1 := frozen--390"]}
 {"step" : 6,"kind" : ["Info"],"goal_id" : 35,"runtime_id" : 1,"name" : "user:subgoal","payload" : ["38"]}
-{"step" : 6,"kind" : ["Info"],"goal_id" : 38,"runtime_id" : 1,"name" : "user:newgoal","payload" : ["mem! [] (uvar frozen--388 X8)"]}
+{"step" : 6,"kind" : ["Info"],"goal_id" : 38,"runtime_id" : 1,"name" : "user:newgoal","payload" : ["mem! [] (uvar frozen--390 X8)"]}
 {"step" : 6,"kind" : ["Info"],"goal_id" : 38,"runtime_id" : 1,"name" : "user:rule:backchain","payload" : ["success"]}
-{"step" : 7,"kind" : ["Info"],"goal_id" : 38,"runtime_id" : 1,"name" : "user:curgoal","payload" : ["mem!","mem! [] (uvar frozen--388 X8)"]}
+{"step" : 7,"kind" : ["Info"],"goal_id" : 38,"runtime_id" : 1,"name" : "user:curgoal","payload" : ["mem!","mem! [] (uvar frozen--390 X8)"]}
 {"step" : 7,"kind" : ["Info"],"goal_id" : 38,"runtime_id" : 1,"name" : "user:rule","payload" : ["backchain"]}
 {"step" : 7,"kind" : ["Info"],"goal_id" : 38,"runtime_id" : 1,"name" : "user:rule:backchain:candidates","payload" : []}
 {"step" : 7,"kind" : ["Info"],"goal_id" : 38,"runtime_id" : 1,"name" : "user:rule:backchain","payload" : ["fail"]}
-{"step" : 8,"kind" : ["Info"],"goal_id" : 34,"runtime_id" : 1,"name" : "user:curgoal","payload" : ["if","if (mem [] (uvar frozen--388 [])) (X7 = []) (X7 = [uvar frozen--388 []])"]}
+{"step" : 8,"kind" : ["Info"],"goal_id" : 34,"runtime_id" : 1,"name" : "user:curgoal","payload" : ["if","if (mem [] (uvar frozen--390 [])) (X7 = []) (X7 = [uvar frozen--390 []])"]}
 {"step" : 8,"kind" : ["Info"],"goal_id" : 34,"runtime_id" : 1,"name" : "user:rule","payload" : ["backchain"]}
 {"step" : 8,"kind" : ["Info"],"goal_id" : 34,"runtime_id" : 1,"name" : "user:rule:backchain:candidates","payload" : ["File \"builtin.elpi\", line 497, column 0, characters 12111-12124:"]}
 {"step" : 8,"kind" : ["Info"],"goal_id" : 34,"runtime_id" : 1,"name" : "user:rule:backchain:try","payload" : ["File \"builtin.elpi\", line 497, column 0, characters 12111-12124:","(if _ _ A0) :- A0."]}
-{"step" : 8,"kind" : ["Info"],"goal_id" : 0,"runtime_id" : 1,"name" : "user:assign","payload" : ["A0 := X7 = [uvar frozen--388 []]"]}
+{"step" : 8,"kind" : ["Info"],"goal_id" : 0,"runtime_id" : 1,"name" : "user:assign","payload" : ["A0 := X7 = [uvar frozen--390 []]"]}
 {"step" : 8,"kind" : ["Info"],"goal_id" : 34,"runtime_id" : 1,"name" : "user:subgoal","payload" : ["39"]}
-{"step" : 8,"kind" : ["Info"],"goal_id" : 39,"runtime_id" : 1,"name" : "user:newgoal","payload" : ["X7 = [uvar frozen--388 []]"]}
+{"step" : 8,"kind" : ["Info"],"goal_id" : 39,"runtime_id" : 1,"name" : "user:newgoal","payload" : ["X7 = [uvar frozen--390 []]"]}
 {"step" : 8,"kind" : ["Info"],"goal_id" : 39,"runtime_id" : 1,"name" : "user:rule:backchain","payload" : ["success"]}
-{"step" : 9,"kind" : ["Info"],"goal_id" : 39,"runtime_id" : 1,"name" : "user:curgoal","payload" : ["=","X7 = [uvar frozen--388 []]"]}
+{"step" : 9,"kind" : ["Info"],"goal_id" : 39,"runtime_id" : 1,"name" : "user:curgoal","payload" : ["=","X7 = [uvar frozen--390 []]"]}
 {"step" : 9,"kind" : ["Info"],"goal_id" : 39,"runtime_id" : 1,"name" : "user:rule","payload" : ["eq"]}
 {"step" : 9,"kind" : ["Info"],"goal_id" : 39,"runtime_id" : 1,"name" : "user:rule:builtin:name","payload" : ["="]}
-{"step" : 9,"kind" : ["Info"],"goal_id" : 0,"runtime_id" : 1,"name" : "user:assign","payload" : ["X7 := [uvar frozen--388 []]"]}
+{"step" : 9,"kind" : ["Info"],"goal_id" : 0,"runtime_id" : 1,"name" : "user:assign","payload" : ["X7 := [uvar frozen--390 []]"]}
 {"step" : 9,"kind" : ["Info"],"goal_id" : 39,"runtime_id" : 1,"name" : "user:rule:eq","payload" : ["success"]}
-{"step" : 10,"kind" : ["Info"],"goal_id" : 33,"runtime_id" : 1,"name" : "user:curgoal","payload" : ["free","free (uvar frozen--388 []) [uvar frozen--388 []] X4"]}
+{"step" : 10,"kind" : ["Info"],"goal_id" : 33,"runtime_id" : 1,"name" : "user:curgoal","payload" : ["free","free (uvar frozen--390 []) [uvar frozen--390 []] X4"]}
 {"step" : 10,"kind" : ["Info"],"goal_id" : 33,"runtime_id" : 1,"name" : "user:rule","payload" : ["backchain"]}
 {"step" : 10,"kind" : ["Info"],"goal_id" : 33,"runtime_id" : 1,"name" : "user:rule:backchain:candidates","payload" : ["File \"tests/sources/trace-w/main.elpi\", line 118, column 0, characters 3045-3108:"]}
 {"step" : 10,"kind" : ["Info"],"goal_id" : 33,"runtime_id" : 1,"name" : "user:rule:backchain:try","payload" : ["File \"tests/sources/trace-w/main.elpi\", line 118, column 0, characters 3045-3108:","(free (as (uvar _ _) A1) A0 A2) :- (if (mem A0 A1) (A2 = A0) (A2 = [A1 | A0]))."]}
-{"step" : 10,"kind" : ["Info"],"goal_id" : 0,"runtime_id" : 1,"name" : "user:assign","payload" : ["A1 := uvar frozen--388 []"]}
-{"step" : 10,"kind" : ["Info"],"goal_id" : 0,"runtime_id" : 1,"name" : "user:assign","payload" : ["A0 := [uvar frozen--388 []]"]}
+{"step" : 10,"kind" : ["Info"],"goal_id" : 0,"runtime_id" : 1,"name" : "user:assign","payload" : ["A1 := uvar frozen--390 []"]}
+{"step" : 10,"kind" : ["Info"],"goal_id" : 0,"runtime_id" : 1,"name" : "user:assign","payload" : ["A0 := [uvar frozen--390 []]"]}
 {"step" : 10,"kind" : ["Info"],"goal_id" : 0,"runtime_id" : 1,"name" : "user:assign","payload" : ["A2 := X4"]}
 {"step" : 10,"kind" : ["Info"],"goal_id" : 33,"runtime_id" : 1,"name" : "user:subgoal","payload" : ["40"]}
-{"step" : 10,"kind" : ["Info"],"goal_id" : 40,"runtime_id" : 1,"name" : "user:newgoal","payload" : ["if (mem [uvar frozen--388 []] (uvar frozen--388 [])) \n (X4 = [uvar frozen--388 []]) \n (X4 = [uvar frozen--388 [], uvar frozen--388 []])"]}
+{"step" : 10,"kind" : ["Info"],"goal_id" : 40,"runtime_id" : 1,"name" : "user:newgoal","payload" : ["if (mem [uvar frozen--390 []] (uvar frozen--390 [])) \n (X4 = [uvar frozen--390 []]) \n (X4 = [uvar frozen--390 [], uvar frozen--390 []])"]}
 {"step" : 10,"kind" : ["Info"],"goal_id" : 40,"runtime_id" : 1,"name" : "user:rule:backchain","payload" : ["success"]}
-{"step" : 11,"kind" : ["Info"],"goal_id" : 40,"runtime_id" : 1,"name" : "user:curgoal","payload" : ["if","if (mem [uvar frozen--388 []] (uvar frozen--388 [])) \n (X4 = [uvar frozen--388 []]) \n (X4 = [uvar frozen--388 [], uvar frozen--388 []])"]}
+{"step" : 11,"kind" : ["Info"],"goal_id" : 40,"runtime_id" : 1,"name" : "user:curgoal","payload" : ["if","if (mem [uvar frozen--390 []] (uvar frozen--390 [])) \n (X4 = [uvar frozen--390 []]) \n (X4 = [uvar frozen--390 [], uvar frozen--390 []])"]}
 {"step" : 11,"kind" : ["Info"],"goal_id" : 40,"runtime_id" : 1,"name" : "user:rule","payload" : ["backchain"]}
 {"step" : 11,"kind" : ["Info"],"goal_id" : 40,"runtime_id" : 1,"name" : "user:rule:backchain:candidates","payload" : ["File \"builtin.elpi\", line 496, column 0, characters 12090-12109:","File \"builtin.elpi\", line 497, column 0, characters 12111-12124:"]}
 {"step" : 11,"kind" : ["Info"],"goal_id" : 40,"runtime_id" : 1,"name" : "user:rule:backchain:try","payload" : ["File \"builtin.elpi\", line 496, column 0, characters 12090-12109:","(if A0 A1 _) :- A0, (!), A1."]}
-{"step" : 11,"kind" : ["Info"],"goal_id" : 0,"runtime_id" : 1,"name" : "user:assign","payload" : ["A0 := mem [uvar frozen--388 []] (uvar frozen--388 [])"]}
-{"step" : 11,"kind" : ["Info"],"goal_id" : 0,"runtime_id" : 1,"name" : "user:assign","payload" : ["A1 := X4 = [uvar frozen--388 []]"]}
+{"step" : 11,"kind" : ["Info"],"goal_id" : 0,"runtime_id" : 1,"name" : "user:assign","payload" : ["A0 := mem [uvar frozen--390 []] (uvar frozen--390 [])"]}
+{"step" : 11,"kind" : ["Info"],"goal_id" : 0,"runtime_id" : 1,"name" : "user:assign","payload" : ["A1 := X4 = [uvar frozen--390 []]"]}
 {"step" : 11,"kind" : ["Info"],"goal_id" : 40,"runtime_id" : 1,"name" : "user:subgoal","payload" : ["41"]}
-{"step" : 11,"kind" : ["Info"],"goal_id" : 41,"runtime_id" : 1,"name" : "user:newgoal","payload" : ["mem [uvar frozen--388 []] (uvar frozen--388 [])"]}
+{"step" : 11,"kind" : ["Info"],"goal_id" : 41,"runtime_id" : 1,"name" : "user:newgoal","payload" : ["mem [uvar frozen--390 []] (uvar frozen--390 [])"]}
 {"step" : 11,"kind" : ["Info"],"goal_id" : 41,"runtime_id" : 1,"name" : "user:subgoal","payload" : ["42"]}
 {"step" : 11,"kind" : ["Info"],"goal_id" : 42,"runtime_id" : 1,"name" : "user:newgoal","payload" : ["!"]}
 {"step" : 11,"kind" : ["Info"],"goal_id" : 41,"runtime_id" : 1,"name" : "user:subgoal","payload" : ["43"]}
-{"step" : 11,"kind" : ["Info"],"goal_id" : 43,"runtime_id" : 1,"name" : "user:newgoal","payload" : ["X4 = [uvar frozen--388 []]"]}
+{"step" : 11,"kind" : ["Info"],"goal_id" : 43,"runtime_id" : 1,"name" : "user:newgoal","payload" : ["X4 = [uvar frozen--390 []]"]}
 {"step" : 11,"kind" : ["Info"],"goal_id" : 41,"runtime_id" : 1,"name" : "user:rule:backchain","payload" : ["success"]}
-{"step" : 12,"kind" : ["Info"],"goal_id" : 41,"runtime_id" : 1,"name" : "user:curgoal","payload" : ["mem","mem [uvar frozen--388 []] (uvar frozen--388 [])"]}
+{"step" : 12,"kind" : ["Info"],"goal_id" : 41,"runtime_id" : 1,"name" : "user:curgoal","payload" : ["mem","mem [uvar frozen--390 []] (uvar frozen--390 [])"]}
 {"step" : 12,"kind" : ["Info"],"goal_id" : 41,"runtime_id" : 1,"name" : "user:rule","payload" : ["backchain"]}
 {"step" : 12,"kind" : ["Info"],"goal_id" : 41,"runtime_id" : 1,"name" : "user:rule:backchain:candidates","payload" : ["File \"tests/sources/trace-w/main.elpi\", line 148, column 0, characters 4001-4043:"]}
 {"step" : 12,"kind" : ["Info"],"goal_id" : 41,"runtime_id" : 1,"name" : "user:rule:backchain:try","payload" : ["File \"tests/sources/trace-w/main.elpi\", line 148, column 0, characters 4001-4043:","(mem A0 (uvar A1 _)) :- (mem! A0 (uvar A1 A2))."]}
-{"step" : 12,"kind" : ["Info"],"goal_id" : 0,"runtime_id" : 1,"name" : "user:assign","payload" : ["A0 := [uvar frozen--388 []]"]}
-{"step" : 12,"kind" : ["Info"],"goal_id" : 0,"runtime_id" : 1,"name" : "user:assign","payload" : ["A1 := frozen--388"]}
+{"step" : 12,"kind" : ["Info"],"goal_id" : 0,"runtime_id" : 1,"name" : "user:assign","payload" : ["A0 := [uvar frozen--390 []]"]}
+{"step" : 12,"kind" : ["Info"],"goal_id" : 0,"runtime_id" : 1,"name" : "user:assign","payload" : ["A1 := frozen--390"]}
 {"step" : 12,"kind" : ["Info"],"goal_id" : 41,"runtime_id" : 1,"name" : "user:subgoal","payload" : ["44"]}
-{"step" : 12,"kind" : ["Info"],"goal_id" : 44,"runtime_id" : 1,"name" : "user:newgoal","payload" : ["mem! [uvar frozen--388 []] (uvar frozen--388 X9)"]}
+{"step" : 12,"kind" : ["Info"],"goal_id" : 44,"runtime_id" : 1,"name" : "user:newgoal","payload" : ["mem! [uvar frozen--390 []] (uvar frozen--390 X9)"]}
 {"step" : 12,"kind" : ["Info"],"goal_id" : 44,"runtime_id" : 1,"name" : "user:rule:backchain","payload" : ["success"]}
-{"step" : 13,"kind" : ["Info"],"goal_id" : 44,"runtime_id" : 1,"name" : "user:curgoal","payload" : ["mem!","mem! [uvar frozen--388 []] (uvar frozen--388 X9)"]}
-=======
-{"step" : 6,"kind" : ["Info"],"goal_id" : 0,"runtime_id" : 1,"name" : "user:assign","payload" : ["A1 := frozen--545"]}
-{"step" : 6,"kind" : ["Info"],"goal_id" : 35,"runtime_id" : 1,"name" : "user:subgoal","payload" : ["38"]}
-{"step" : 6,"kind" : ["Info"],"goal_id" : 38,"runtime_id" : 1,"name" : "user:newgoal","payload" : ["mem! [] (uvar frozen--545 X8)"]}
-{"step" : 6,"kind" : ["Info"],"goal_id" : 38,"runtime_id" : 1,"name" : "user:rule:backchain","payload" : ["success"]}
-{"step" : 7,"kind" : ["Info"],"goal_id" : 38,"runtime_id" : 1,"name" : "user:curgoal","payload" : ["mem!","mem! [] (uvar frozen--545 X8)"]}
-{"step" : 7,"kind" : ["Info"],"goal_id" : 38,"runtime_id" : 1,"name" : "user:rule","payload" : ["backchain"]}
-{"step" : 7,"kind" : ["Info"],"goal_id" : 38,"runtime_id" : 1,"name" : "user:rule:backchain:candidates","payload" : []}
-{"step" : 7,"kind" : ["Info"],"goal_id" : 38,"runtime_id" : 1,"name" : "user:rule:backchain","payload" : ["fail"]}
-{"step" : 8,"kind" : ["Info"],"goal_id" : 34,"runtime_id" : 1,"name" : "user:curgoal","payload" : ["if","if (mem [] (uvar frozen--545 [])) (X7 = []) (X7 = [uvar frozen--545 []])"]}
-{"step" : 8,"kind" : ["Info"],"goal_id" : 34,"runtime_id" : 1,"name" : "user:rule","payload" : ["backchain"]}
-{"step" : 8,"kind" : ["Info"],"goal_id" : 34,"runtime_id" : 1,"name" : "user:rule:backchain:candidates","payload" : ["File \"builtin.elpi\", line 515, column 0, characters 12775-12788:"]}
-{"step" : 8,"kind" : ["Info"],"goal_id" : 34,"runtime_id" : 1,"name" : "user:rule:backchain:try","payload" : ["File \"builtin.elpi\", line 515, column 0, characters 12775-12788:","(if _ _ A0) :- A0."]}
-{"step" : 8,"kind" : ["Info"],"goal_id" : 0,"runtime_id" : 1,"name" : "user:assign","payload" : ["A0 := X7 = [uvar frozen--545 []]"]}
-{"step" : 8,"kind" : ["Info"],"goal_id" : 34,"runtime_id" : 1,"name" : "user:subgoal","payload" : ["39"]}
-{"step" : 8,"kind" : ["Info"],"goal_id" : 39,"runtime_id" : 1,"name" : "user:newgoal","payload" : ["X7 = [uvar frozen--545 []]"]}
-{"step" : 8,"kind" : ["Info"],"goal_id" : 39,"runtime_id" : 1,"name" : "user:rule:backchain","payload" : ["success"]}
-{"step" : 9,"kind" : ["Info"],"goal_id" : 39,"runtime_id" : 1,"name" : "user:curgoal","payload" : ["=","X7 = [uvar frozen--545 []]"]}
-{"step" : 9,"kind" : ["Info"],"goal_id" : 39,"runtime_id" : 1,"name" : "user:rule","payload" : ["eq"]}
-{"step" : 9,"kind" : ["Info"],"goal_id" : 39,"runtime_id" : 1,"name" : "user:rule:builtin:name","payload" : ["="]}
-{"step" : 9,"kind" : ["Info"],"goal_id" : 0,"runtime_id" : 1,"name" : "user:assign","payload" : ["X7 := [uvar frozen--545 []]"]}
-{"step" : 9,"kind" : ["Info"],"goal_id" : 39,"runtime_id" : 1,"name" : "user:rule:eq","payload" : ["success"]}
-{"step" : 10,"kind" : ["Info"],"goal_id" : 33,"runtime_id" : 1,"name" : "user:curgoal","payload" : ["free","free (uvar frozen--545 []) [uvar frozen--545 []] X4"]}
-{"step" : 10,"kind" : ["Info"],"goal_id" : 33,"runtime_id" : 1,"name" : "user:rule","payload" : ["backchain"]}
-{"step" : 10,"kind" : ["Info"],"goal_id" : 33,"runtime_id" : 1,"name" : "user:rule:backchain:candidates","payload" : ["File \"tests/sources/trace-w/main.elpi\", line 118, column 0, characters 3045-3108:"]}
-{"step" : 10,"kind" : ["Info"],"goal_id" : 33,"runtime_id" : 1,"name" : "user:rule:backchain:try","payload" : ["File \"tests/sources/trace-w/main.elpi\", line 118, column 0, characters 3045-3108:","(free (as (uvar _ _) A0) A1 A2) :- (if (mem A1 A0) (A2 = A1) (A2 = [A0 | A1]))."]}
-{"step" : 10,"kind" : ["Info"],"goal_id" : 0,"runtime_id" : 1,"name" : "user:assign","payload" : ["A0 := uvar frozen--545 []"]}
-{"step" : 10,"kind" : ["Info"],"goal_id" : 0,"runtime_id" : 1,"name" : "user:assign","payload" : ["A1 := [uvar frozen--545 []]"]}
-{"step" : 10,"kind" : ["Info"],"goal_id" : 0,"runtime_id" : 1,"name" : "user:assign","payload" : ["A2 := X4"]}
-{"step" : 10,"kind" : ["Info"],"goal_id" : 33,"runtime_id" : 1,"name" : "user:subgoal","payload" : ["40"]}
-{"step" : 10,"kind" : ["Info"],"goal_id" : 40,"runtime_id" : 1,"name" : "user:newgoal","payload" : ["if (mem [uvar frozen--545 []] (uvar frozen--545 [])) \n (X4 = [uvar frozen--545 []]) \n (X4 = [uvar frozen--545 [], uvar frozen--545 []])"]}
-{"step" : 10,"kind" : ["Info"],"goal_id" : 40,"runtime_id" : 1,"name" : "user:rule:backchain","payload" : ["success"]}
-{"step" : 11,"kind" : ["Info"],"goal_id" : 40,"runtime_id" : 1,"name" : "user:curgoal","payload" : ["if","if (mem [uvar frozen--545 []] (uvar frozen--545 [])) \n (X4 = [uvar frozen--545 []]) \n (X4 = [uvar frozen--545 [], uvar frozen--545 []])"]}
-{"step" : 11,"kind" : ["Info"],"goal_id" : 40,"runtime_id" : 1,"name" : "user:rule","payload" : ["backchain"]}
-{"step" : 11,"kind" : ["Info"],"goal_id" : 40,"runtime_id" : 1,"name" : "user:rule:backchain:candidates","payload" : ["File \"builtin.elpi\", line 514, column 0, characters 12754-12773:","File \"builtin.elpi\", line 515, column 0, characters 12775-12788:"]}
-{"step" : 11,"kind" : ["Info"],"goal_id" : 40,"runtime_id" : 1,"name" : "user:rule:backchain:try","payload" : ["File \"builtin.elpi\", line 514, column 0, characters 12754-12773:","(if A0 A1 _) :- A0, (!), A1."]}
-{"step" : 11,"kind" : ["Info"],"goal_id" : 0,"runtime_id" : 1,"name" : "user:assign","payload" : ["A0 := mem [uvar frozen--545 []] (uvar frozen--545 [])"]}
-{"step" : 11,"kind" : ["Info"],"goal_id" : 0,"runtime_id" : 1,"name" : "user:assign","payload" : ["A1 := X4 = [uvar frozen--545 []]"]}
-{"step" : 11,"kind" : ["Info"],"goal_id" : 40,"runtime_id" : 1,"name" : "user:subgoal","payload" : ["41"]}
-{"step" : 11,"kind" : ["Info"],"goal_id" : 41,"runtime_id" : 1,"name" : "user:newgoal","payload" : ["mem [uvar frozen--545 []] (uvar frozen--545 [])"]}
-{"step" : 11,"kind" : ["Info"],"goal_id" : 41,"runtime_id" : 1,"name" : "user:subgoal","payload" : ["42"]}
-{"step" : 11,"kind" : ["Info"],"goal_id" : 42,"runtime_id" : 1,"name" : "user:newgoal","payload" : ["!"]}
-{"step" : 11,"kind" : ["Info"],"goal_id" : 41,"runtime_id" : 1,"name" : "user:subgoal","payload" : ["43"]}
-{"step" : 11,"kind" : ["Info"],"goal_id" : 43,"runtime_id" : 1,"name" : "user:newgoal","payload" : ["X4 = [uvar frozen--545 []]"]}
-{"step" : 11,"kind" : ["Info"],"goal_id" : 41,"runtime_id" : 1,"name" : "user:rule:backchain","payload" : ["success"]}
-{"step" : 12,"kind" : ["Info"],"goal_id" : 41,"runtime_id" : 1,"name" : "user:curgoal","payload" : ["mem","mem [uvar frozen--545 []] (uvar frozen--545 [])"]}
-{"step" : 12,"kind" : ["Info"],"goal_id" : 41,"runtime_id" : 1,"name" : "user:rule","payload" : ["backchain"]}
-{"step" : 12,"kind" : ["Info"],"goal_id" : 41,"runtime_id" : 1,"name" : "user:rule:backchain:candidates","payload" : ["File \"tests/sources/trace-w/main.elpi\", line 148, column 0, characters 4000-4042:"]}
-{"step" : 12,"kind" : ["Info"],"goal_id" : 41,"runtime_id" : 1,"name" : "user:rule:backchain:try","payload" : ["File \"tests/sources/trace-w/main.elpi\", line 148, column 0, characters 4000-4042:","(mem A0 (uvar A1 _)) :- (mem! A0 (uvar A1 A2))."]}
-{"step" : 12,"kind" : ["Info"],"goal_id" : 0,"runtime_id" : 1,"name" : "user:assign","payload" : ["A0 := [uvar frozen--545 []]"]}
-{"step" : 12,"kind" : ["Info"],"goal_id" : 0,"runtime_id" : 1,"name" : "user:assign","payload" : ["A1 := frozen--545"]}
-{"step" : 12,"kind" : ["Info"],"goal_id" : 41,"runtime_id" : 1,"name" : "user:subgoal","payload" : ["44"]}
-{"step" : 12,"kind" : ["Info"],"goal_id" : 44,"runtime_id" : 1,"name" : "user:newgoal","payload" : ["mem! [uvar frozen--545 []] (uvar frozen--545 X9)"]}
-{"step" : 12,"kind" : ["Info"],"goal_id" : 44,"runtime_id" : 1,"name" : "user:rule:backchain","payload" : ["success"]}
-{"step" : 13,"kind" : ["Info"],"goal_id" : 44,"runtime_id" : 1,"name" : "user:curgoal","payload" : ["mem!","mem! [uvar frozen--545 []] (uvar frozen--545 X9)"]}
->>>>>>> 72da2629
+{"step" : 13,"kind" : ["Info"],"goal_id" : 44,"runtime_id" : 1,"name" : "user:curgoal","payload" : ["mem!","mem! [uvar frozen--390 []] (uvar frozen--390 X9)"]}
 {"step" : 13,"kind" : ["Info"],"goal_id" : 44,"runtime_id" : 1,"name" : "user:rule","payload" : ["backchain"]}
 {"step" : 13,"kind" : ["Info"],"goal_id" : 44,"runtime_id" : 1,"name" : "user:rule:backchain:candidates","payload" : ["File \"tests/sources/trace-w/main.elpi\", line 143, column 0, characters 3872-3889:","File \"tests/sources/trace-w/main.elpi\", line 144, column 0, characters 3891-3917:"]}
 {"step" : 13,"kind" : ["Info"],"goal_id" : 44,"runtime_id" : 1,"name" : "user:rule:backchain:try","payload" : ["File \"tests/sources/trace-w/main.elpi\", line 143, column 0, characters 3872-3889:","(mem! [A0 | _] A0) :- (!)."]}
-<<<<<<< HEAD
-{"step" : 13,"kind" : ["Info"],"goal_id" : 0,"runtime_id" : 1,"name" : "user:assign","payload" : ["A0 := uvar frozen--388 []"]}
-=======
-{"step" : 13,"kind" : ["Info"],"goal_id" : 0,"runtime_id" : 1,"name" : "user:assign","payload" : ["A0 := uvar frozen--545 []"]}
->>>>>>> 72da2629
+{"step" : 13,"kind" : ["Info"],"goal_id" : 0,"runtime_id" : 1,"name" : "user:assign","payload" : ["A0 := uvar frozen--390 []"]}
 {"step" : 13,"kind" : ["Info"],"goal_id" : 0,"runtime_id" : 1,"name" : "user:assign","payload" : ["X9 := []"]}
 {"step" : 13,"kind" : ["Info"],"goal_id" : 44,"runtime_id" : 1,"name" : "user:subgoal","payload" : ["45"]}
 {"step" : 13,"kind" : ["Info"],"goal_id" : 45,"runtime_id" : 1,"name" : "user:newgoal","payload" : ["!"]}
@@ -403,17 +275,10 @@
 {"step" : 15,"kind" : ["Info"],"goal_id" : 42,"runtime_id" : 1,"name" : "user:rule","payload" : ["cut"]}
 {"step" : 15,"kind" : ["Info"],"goal_id" : 0,"runtime_id" : 1,"name" : "user:rule:cut:branch","payload" : ["40","File \"builtin.elpi\", line 497, column 0, characters 12111-12124:","(if _ _ A0) :- A0."]}
 {"step" : 15,"kind" : ["Info"],"goal_id" : 42,"runtime_id" : 1,"name" : "user:rule:cut","payload" : ["success"]}
-<<<<<<< HEAD
-{"step" : 16,"kind" : ["Info"],"goal_id" : 43,"runtime_id" : 1,"name" : "user:curgoal","payload" : ["=","X4 = [uvar frozen--388 []]"]}
+{"step" : 16,"kind" : ["Info"],"goal_id" : 43,"runtime_id" : 1,"name" : "user:curgoal","payload" : ["=","X4 = [uvar frozen--390 []]"]}
 {"step" : 16,"kind" : ["Info"],"goal_id" : 43,"runtime_id" : 1,"name" : "user:rule","payload" : ["eq"]}
 {"step" : 16,"kind" : ["Info"],"goal_id" : 43,"runtime_id" : 1,"name" : "user:rule:builtin:name","payload" : ["="]}
-{"step" : 16,"kind" : ["Info"],"goal_id" : 0,"runtime_id" : 1,"name" : "user:assign","payload" : ["X4 := [uvar frozen--388 []]"]}
-=======
-{"step" : 16,"kind" : ["Info"],"goal_id" : 43,"runtime_id" : 1,"name" : "user:curgoal","payload" : ["=","X4 = [uvar frozen--545 []]"]}
-{"step" : 16,"kind" : ["Info"],"goal_id" : 43,"runtime_id" : 1,"name" : "user:rule","payload" : ["eq"]}
-{"step" : 16,"kind" : ["Info"],"goal_id" : 43,"runtime_id" : 1,"name" : "user:rule:builtin:name","payload" : ["="]}
-{"step" : 16,"kind" : ["Info"],"goal_id" : 0,"runtime_id" : 1,"name" : "user:assign","payload" : ["X4 := [uvar frozen--545 []]"]}
->>>>>>> 72da2629
+{"step" : 16,"kind" : ["Info"],"goal_id" : 0,"runtime_id" : 1,"name" : "user:assign","payload" : ["X4 := [uvar frozen--390 []]"]}
 {"step" : 16,"kind" : ["Info"],"goal_id" : 43,"runtime_id" : 1,"name" : "user:rule:eq","payload" : ["success"]}
 {"step" : 17,"kind" : ["Info"],"goal_id" : 28,"runtime_id" : 1,"name" : "user:curgoal","payload" : ["free-gamma","free-gamma [] [] X5"]}
 {"step" : 17,"kind" : ["Info"],"goal_id" : 28,"runtime_id" : 1,"name" : "user:rule","payload" : ["backchain"]}
@@ -422,86 +287,47 @@
 {"step" : 17,"kind" : ["Info"],"goal_id" : 0,"runtime_id" : 1,"name" : "user:assign","payload" : ["A0 := []"]}
 {"step" : 17,"kind" : ["Info"],"goal_id" : 0,"runtime_id" : 1,"name" : "user:assign","payload" : ["X5 := []"]}
 {"step" : 17,"kind" : ["Info"],"goal_id" : 28,"runtime_id" : 1,"name" : "user:rule:backchain","payload" : ["success"]}
-<<<<<<< HEAD
-{"step" : 18,"kind" : ["Info"],"goal_id" : 29,"runtime_id" : 1,"name" : "user:curgoal","payload" : ["filter","filter [uvar frozen--388 []] (c0 \\ not (mem [] c0)) X6"]}
+{"step" : 18,"kind" : ["Info"],"goal_id" : 29,"runtime_id" : 1,"name" : "user:curgoal","payload" : ["filter","filter [uvar frozen--390 []] (c0 \\ not (mem [] c0)) X6"]}
 {"step" : 18,"kind" : ["Info"],"goal_id" : 29,"runtime_id" : 1,"name" : "user:rule","payload" : ["backchain"]}
 {"step" : 18,"kind" : ["Info"],"goal_id" : 29,"runtime_id" : 1,"name" : "user:rule:backchain:candidates","payload" : ["File \"tests/sources/trace-w/main.elpi\", line 139, column 0, characters 3758-3806:","File \"tests/sources/trace-w/main.elpi\", line 140, column 0, characters 3808-3844:"]}
 {"step" : 18,"kind" : ["Info"],"goal_id" : 29,"runtime_id" : 1,"name" : "user:rule:backchain:try","payload" : ["File \"tests/sources/trace-w/main.elpi\", line 139, column 0, characters 3758-3806:","(filter [A0 | A2] A1 [A0 | A3]) :- (A1 A0), (!), (filter A2 A1 A3)."]}
-{"step" : 18,"kind" : ["Info"],"goal_id" : 0,"runtime_id" : 1,"name" : "user:assign","payload" : ["A0 := uvar frozen--388 []"]}
+{"step" : 18,"kind" : ["Info"],"goal_id" : 0,"runtime_id" : 1,"name" : "user:assign","payload" : ["A0 := uvar frozen--390 []"]}
 {"step" : 18,"kind" : ["Info"],"goal_id" : 0,"runtime_id" : 1,"name" : "user:assign","payload" : ["A2 := []"]}
 {"step" : 18,"kind" : ["Info"],"goal_id" : 0,"runtime_id" : 1,"name" : "user:assign","payload" : ["A1 := c0 \\\nnot (mem [] c0)"]}
-{"step" : 18,"kind" : ["Info"],"goal_id" : 0,"runtime_id" : 1,"name" : "user:assign","payload" : ["X6 := [uvar frozen--388 [] | X10]"]}
+{"step" : 18,"kind" : ["Info"],"goal_id" : 0,"runtime_id" : 1,"name" : "user:assign","payload" : ["X6 := [uvar frozen--390 [] | X10]"]}
 {"step" : 18,"kind" : ["Info"],"goal_id" : 29,"runtime_id" : 1,"name" : "user:subgoal","payload" : ["46"]}
-{"step" : 18,"kind" : ["Info"],"goal_id" : 46,"runtime_id" : 1,"name" : "user:newgoal","payload" : ["not (mem [] (uvar frozen--388 []))"]}
-=======
-{"step" : 18,"kind" : ["Info"],"goal_id" : 29,"runtime_id" : 1,"name" : "user:curgoal","payload" : ["filter","filter [uvar frozen--545 []] (c0 \\ not (mem [] c0)) X6"]}
-{"step" : 18,"kind" : ["Info"],"goal_id" : 29,"runtime_id" : 1,"name" : "user:rule","payload" : ["backchain"]}
-{"step" : 18,"kind" : ["Info"],"goal_id" : 29,"runtime_id" : 1,"name" : "user:rule:backchain:candidates","payload" : ["File \"tests/sources/trace-w/main.elpi\", line 139, column 0, characters 3758-3806:","File \"tests/sources/trace-w/main.elpi\", line 140, column 0, characters 3808-3844:"]}
-{"step" : 18,"kind" : ["Info"],"goal_id" : 29,"runtime_id" : 1,"name" : "user:rule:backchain:try","payload" : ["File \"tests/sources/trace-w/main.elpi\", line 139, column 0, characters 3758-3806:","(filter [A0 | A1] A2 [A0 | A3]) :- (A2 A0), (!), (filter A1 A2 A3)."]}
-{"step" : 18,"kind" : ["Info"],"goal_id" : 0,"runtime_id" : 1,"name" : "user:assign","payload" : ["A0 := uvar frozen--545 []"]}
-{"step" : 18,"kind" : ["Info"],"goal_id" : 0,"runtime_id" : 1,"name" : "user:assign","payload" : ["A1 := []"]}
-{"step" : 18,"kind" : ["Info"],"goal_id" : 0,"runtime_id" : 1,"name" : "user:assign","payload" : ["A2 := c0 \\\nnot (mem [] c0)"]}
-{"step" : 18,"kind" : ["Info"],"goal_id" : 0,"runtime_id" : 1,"name" : "user:assign","payload" : ["X6 := [uvar frozen--545 [] | X10]"]}
-{"step" : 18,"kind" : ["Info"],"goal_id" : 29,"runtime_id" : 1,"name" : "user:subgoal","payload" : ["46"]}
-{"step" : 18,"kind" : ["Info"],"goal_id" : 46,"runtime_id" : 1,"name" : "user:newgoal","payload" : ["not (mem [] (uvar frozen--545 []))"]}
->>>>>>> 72da2629
+{"step" : 18,"kind" : ["Info"],"goal_id" : 46,"runtime_id" : 1,"name" : "user:newgoal","payload" : ["not (mem [] (uvar frozen--390 []))"]}
 {"step" : 18,"kind" : ["Info"],"goal_id" : 46,"runtime_id" : 1,"name" : "user:subgoal","payload" : ["47"]}
 {"step" : 18,"kind" : ["Info"],"goal_id" : 47,"runtime_id" : 1,"name" : "user:newgoal","payload" : ["!"]}
 {"step" : 18,"kind" : ["Info"],"goal_id" : 46,"runtime_id" : 1,"name" : "user:subgoal","payload" : ["48"]}
 {"step" : 18,"kind" : ["Info"],"goal_id" : 48,"runtime_id" : 1,"name" : "user:newgoal","payload" : ["filter [] (c0 \\ not (mem [] c0)) X10"]}
 {"step" : 18,"kind" : ["Info"],"goal_id" : 46,"runtime_id" : 1,"name" : "user:rule:backchain","payload" : ["success"]}
-<<<<<<< HEAD
-{"step" : 19,"kind" : ["Info"],"goal_id" : 46,"runtime_id" : 1,"name" : "user:curgoal","payload" : ["not","not (mem [] (uvar frozen--388 []))"]}
+{"step" : 19,"kind" : ["Info"],"goal_id" : 46,"runtime_id" : 1,"name" : "user:curgoal","payload" : ["not","not (mem [] (uvar frozen--390 []))"]}
 {"step" : 19,"kind" : ["Info"],"goal_id" : 46,"runtime_id" : 1,"name" : "user:rule","payload" : ["backchain"]}
 {"step" : 19,"kind" : ["Info"],"goal_id" : 46,"runtime_id" : 1,"name" : "user:rule:backchain:candidates","payload" : ["File \"builtin.elpi\", line 58, column 0, characters 687-706:","File \"builtin.elpi\", line 60, column 0, characters 709-714:"]}
 {"step" : 19,"kind" : ["Info"],"goal_id" : 46,"runtime_id" : 1,"name" : "user:rule:backchain:try","payload" : ["File \"builtin.elpi\", line 58, column 0, characters 687-706:","(not A0) :- A0, (!), fail."]}
-{"step" : 19,"kind" : ["Info"],"goal_id" : 0,"runtime_id" : 1,"name" : "user:assign","payload" : ["A0 := mem [] (uvar frozen--388 [])"]}
+{"step" : 19,"kind" : ["Info"],"goal_id" : 0,"runtime_id" : 1,"name" : "user:assign","payload" : ["A0 := mem [] (uvar frozen--390 [])"]}
 {"step" : 19,"kind" : ["Info"],"goal_id" : 46,"runtime_id" : 1,"name" : "user:subgoal","payload" : ["49"]}
-{"step" : 19,"kind" : ["Info"],"goal_id" : 49,"runtime_id" : 1,"name" : "user:newgoal","payload" : ["mem [] (uvar frozen--388 [])"]}
-=======
-{"step" : 19,"kind" : ["Info"],"goal_id" : 46,"runtime_id" : 1,"name" : "user:curgoal","payload" : ["not","not (mem [] (uvar frozen--545 []))"]}
-{"step" : 19,"kind" : ["Info"],"goal_id" : 46,"runtime_id" : 1,"name" : "user:rule","payload" : ["backchain"]}
-{"step" : 19,"kind" : ["Info"],"goal_id" : 46,"runtime_id" : 1,"name" : "user:rule:backchain:candidates","payload" : ["File \"builtin.elpi\", line 54, column 0, characters 667-686:","File \"builtin.elpi\", line 56, column 0, characters 689-694:"]}
-{"step" : 19,"kind" : ["Info"],"goal_id" : 46,"runtime_id" : 1,"name" : "user:rule:backchain:try","payload" : ["File \"builtin.elpi\", line 54, column 0, characters 667-686:","(not A0) :- A0, (!), fail."]}
-{"step" : 19,"kind" : ["Info"],"goal_id" : 0,"runtime_id" : 1,"name" : "user:assign","payload" : ["A0 := mem [] (uvar frozen--545 [])"]}
-{"step" : 19,"kind" : ["Info"],"goal_id" : 46,"runtime_id" : 1,"name" : "user:subgoal","payload" : ["49"]}
-{"step" : 19,"kind" : ["Info"],"goal_id" : 49,"runtime_id" : 1,"name" : "user:newgoal","payload" : ["mem [] (uvar frozen--545 [])"]}
->>>>>>> 72da2629
+{"step" : 19,"kind" : ["Info"],"goal_id" : 49,"runtime_id" : 1,"name" : "user:newgoal","payload" : ["mem [] (uvar frozen--390 [])"]}
 {"step" : 19,"kind" : ["Info"],"goal_id" : 49,"runtime_id" : 1,"name" : "user:subgoal","payload" : ["50"]}
 {"step" : 19,"kind" : ["Info"],"goal_id" : 50,"runtime_id" : 1,"name" : "user:newgoal","payload" : ["!"]}
 {"step" : 19,"kind" : ["Info"],"goal_id" : 49,"runtime_id" : 1,"name" : "user:subgoal","payload" : ["51"]}
 {"step" : 19,"kind" : ["Info"],"goal_id" : 51,"runtime_id" : 1,"name" : "user:newgoal","payload" : ["fail"]}
 {"step" : 19,"kind" : ["Info"],"goal_id" : 49,"runtime_id" : 1,"name" : "user:rule:backchain","payload" : ["success"]}
-<<<<<<< HEAD
-{"step" : 20,"kind" : ["Info"],"goal_id" : 49,"runtime_id" : 1,"name" : "user:curgoal","payload" : ["mem","mem [] (uvar frozen--388 [])"]}
-=======
-{"step" : 20,"kind" : ["Info"],"goal_id" : 49,"runtime_id" : 1,"name" : "user:curgoal","payload" : ["mem","mem [] (uvar frozen--545 [])"]}
->>>>>>> 72da2629
+{"step" : 20,"kind" : ["Info"],"goal_id" : 49,"runtime_id" : 1,"name" : "user:curgoal","payload" : ["mem","mem [] (uvar frozen--390 [])"]}
 {"step" : 20,"kind" : ["Info"],"goal_id" : 49,"runtime_id" : 1,"name" : "user:rule","payload" : ["backchain"]}
 {"step" : 20,"kind" : ["Info"],"goal_id" : 49,"runtime_id" : 1,"name" : "user:rule:backchain:candidates","payload" : ["File \"tests/sources/trace-w/main.elpi\", line 148, column 0, characters 4001-4043:"]}
 {"step" : 20,"kind" : ["Info"],"goal_id" : 49,"runtime_id" : 1,"name" : "user:rule:backchain:try","payload" : ["File \"tests/sources/trace-w/main.elpi\", line 148, column 0, characters 4001-4043:","(mem A0 (uvar A1 _)) :- (mem! A0 (uvar A1 A2))."]}
 {"step" : 20,"kind" : ["Info"],"goal_id" : 0,"runtime_id" : 1,"name" : "user:assign","payload" : ["A0 := []"]}
-<<<<<<< HEAD
-{"step" : 20,"kind" : ["Info"],"goal_id" : 0,"runtime_id" : 1,"name" : "user:assign","payload" : ["A1 := frozen--388"]}
+{"step" : 20,"kind" : ["Info"],"goal_id" : 0,"runtime_id" : 1,"name" : "user:assign","payload" : ["A1 := frozen--390"]}
 {"step" : 20,"kind" : ["Info"],"goal_id" : 49,"runtime_id" : 1,"name" : "user:subgoal","payload" : ["52"]}
-{"step" : 20,"kind" : ["Info"],"goal_id" : 52,"runtime_id" : 1,"name" : "user:newgoal","payload" : ["mem! [] (uvar frozen--388 X11)"]}
+{"step" : 20,"kind" : ["Info"],"goal_id" : 52,"runtime_id" : 1,"name" : "user:newgoal","payload" : ["mem! [] (uvar frozen--390 X11)"]}
 {"step" : 20,"kind" : ["Info"],"goal_id" : 52,"runtime_id" : 1,"name" : "user:rule:backchain","payload" : ["success"]}
-{"step" : 21,"kind" : ["Info"],"goal_id" : 52,"runtime_id" : 1,"name" : "user:curgoal","payload" : ["mem!","mem! [] (uvar frozen--388 X11)"]}
+{"step" : 21,"kind" : ["Info"],"goal_id" : 52,"runtime_id" : 1,"name" : "user:curgoal","payload" : ["mem!","mem! [] (uvar frozen--390 X11)"]}
 {"step" : 21,"kind" : ["Info"],"goal_id" : 52,"runtime_id" : 1,"name" : "user:rule","payload" : ["backchain"]}
 {"step" : 21,"kind" : ["Info"],"goal_id" : 52,"runtime_id" : 1,"name" : "user:rule:backchain:candidates","payload" : []}
 {"step" : 21,"kind" : ["Info"],"goal_id" : 52,"runtime_id" : 1,"name" : "user:rule:backchain","payload" : ["fail"]}
-{"step" : 22,"kind" : ["Info"],"goal_id" : 46,"runtime_id" : 1,"name" : "user:curgoal","payload" : ["not","not (mem [] (uvar frozen--388 []))"]}
-=======
-{"step" : 20,"kind" : ["Info"],"goal_id" : 0,"runtime_id" : 1,"name" : "user:assign","payload" : ["A1 := frozen--545"]}
-{"step" : 20,"kind" : ["Info"],"goal_id" : 49,"runtime_id" : 1,"name" : "user:subgoal","payload" : ["52"]}
-{"step" : 20,"kind" : ["Info"],"goal_id" : 52,"runtime_id" : 1,"name" : "user:newgoal","payload" : ["mem! [] (uvar frozen--545 X11)"]}
-{"step" : 20,"kind" : ["Info"],"goal_id" : 52,"runtime_id" : 1,"name" : "user:rule:backchain","payload" : ["success"]}
-{"step" : 21,"kind" : ["Info"],"goal_id" : 52,"runtime_id" : 1,"name" : "user:curgoal","payload" : ["mem!","mem! [] (uvar frozen--545 X11)"]}
-{"step" : 21,"kind" : ["Info"],"goal_id" : 52,"runtime_id" : 1,"name" : "user:rule","payload" : ["backchain"]}
-{"step" : 21,"kind" : ["Info"],"goal_id" : 52,"runtime_id" : 1,"name" : "user:rule:backchain:candidates","payload" : []}
-{"step" : 21,"kind" : ["Info"],"goal_id" : 52,"runtime_id" : 1,"name" : "user:rule:backchain","payload" : ["fail"]}
-{"step" : 22,"kind" : ["Info"],"goal_id" : 46,"runtime_id" : 1,"name" : "user:curgoal","payload" : ["not","not (mem [] (uvar frozen--545 []))"]}
->>>>>>> 72da2629
+{"step" : 22,"kind" : ["Info"],"goal_id" : 46,"runtime_id" : 1,"name" : "user:curgoal","payload" : ["not","not (mem [] (uvar frozen--390 []))"]}
 {"step" : 22,"kind" : ["Info"],"goal_id" : 46,"runtime_id" : 1,"name" : "user:rule","payload" : ["backchain"]}
 {"step" : 22,"kind" : ["Info"],"goal_id" : 46,"runtime_id" : 1,"name" : "user:rule:backchain:candidates","payload" : ["File \"builtin.elpi\", line 60, column 0, characters 709-714:"]}
 {"step" : 22,"kind" : ["Info"],"goal_id" : 46,"runtime_id" : 1,"name" : "user:rule:backchain:try","payload" : ["File \"builtin.elpi\", line 60, column 0, characters 709-714:","(not _) :- ."]}
@@ -516,88 +342,47 @@
 {"step" : 24,"kind" : ["Info"],"goal_id" : 48,"runtime_id" : 1,"name" : "user:rule:backchain:try","payload" : ["File \"tests/sources/trace-w/main.elpi\", line 138, column 0, characters 3742-3756:","(filter [] _ []) :- ."]}
 {"step" : 24,"kind" : ["Info"],"goal_id" : 0,"runtime_id" : 1,"name" : "user:assign","payload" : ["X10 := []"]}
 {"step" : 24,"kind" : ["Info"],"goal_id" : 48,"runtime_id" : 1,"name" : "user:rule:backchain","payload" : ["success"]}
-<<<<<<< HEAD
-{"step" : 25,"kind" : ["Info"],"goal_id" : 30,"runtime_id" : 1,"name" : "user:curgoal","payload" : ["bind","bind [uvar frozen--388 []] [] (uvar frozen--388 [] ==> uvar frozen--388 []) \n X3"]}
+{"step" : 25,"kind" : ["Info"],"goal_id" : 30,"runtime_id" : 1,"name" : "user:curgoal","payload" : ["bind","bind [uvar frozen--390 []] [] (uvar frozen--390 [] ==> uvar frozen--390 []) \n X3"]}
 {"step" : 25,"kind" : ["Info"],"goal_id" : 30,"runtime_id" : 1,"name" : "user:rule","payload" : ["backchain"]}
 {"step" : 25,"kind" : ["Info"],"goal_id" : 30,"runtime_id" : 1,"name" : "user:rule:backchain:candidates","payload" : ["File \"tests/sources/trace-w/main.elpi\", line 123, column 0, characters 3268-3389:"]}
 {"step" : 25,"kind" : ["Info"],"goal_id" : 30,"runtime_id" : 1,"name" : "user:rule:backchain:try","payload" : ["File \"tests/sources/trace-w/main.elpi\", line 123, column 0, characters 3268-3389:","(bind [A1 | A3] A0 A4 (all A2 (c0 \\ (A5 c0)))) :- (if (mem A0 A1) (A2 = eqt) \n                                                    (A2 = any)), \n (pi (c0 \\ (copy A1 c0 => bind A3 A0 A4 (A5 c0))))."]}
-{"step" : 25,"kind" : ["Info"],"goal_id" : 0,"runtime_id" : 1,"name" : "user:assign","payload" : ["A1 := uvar frozen--388 []"]}
+{"step" : 25,"kind" : ["Info"],"goal_id" : 0,"runtime_id" : 1,"name" : "user:assign","payload" : ["A1 := uvar frozen--390 []"]}
 {"step" : 25,"kind" : ["Info"],"goal_id" : 0,"runtime_id" : 1,"name" : "user:assign","payload" : ["A3 := []"]}
 {"step" : 25,"kind" : ["Info"],"goal_id" : 0,"runtime_id" : 1,"name" : "user:assign","payload" : ["A0 := []"]}
-{"step" : 25,"kind" : ["Info"],"goal_id" : 0,"runtime_id" : 1,"name" : "user:assign","payload" : ["A4 := uvar frozen--388 [] ==> uvar frozen--388 []"]}
+{"step" : 25,"kind" : ["Info"],"goal_id" : 0,"runtime_id" : 1,"name" : "user:assign","payload" : ["A4 := uvar frozen--390 [] ==> uvar frozen--390 []"]}
 {"step" : 25,"kind" : ["Info"],"goal_id" : 0,"runtime_id" : 1,"name" : "user:assign","payload" : ["X3 := all X12 c0 \\ X13 c0"]}
 {"step" : 25,"kind" : ["Info"],"goal_id" : 30,"runtime_id" : 1,"name" : "user:subgoal","payload" : ["53"]}
-{"step" : 25,"kind" : ["Info"],"goal_id" : 53,"runtime_id" : 1,"name" : "user:newgoal","payload" : ["if (mem [] (uvar frozen--388 [])) (X12 = eqt) (X12 = any)"]}
+{"step" : 25,"kind" : ["Info"],"goal_id" : 53,"runtime_id" : 1,"name" : "user:newgoal","payload" : ["if (mem [] (uvar frozen--390 [])) (X12 = eqt) (X12 = any)"]}
 {"step" : 25,"kind" : ["Info"],"goal_id" : 53,"runtime_id" : 1,"name" : "user:subgoal","payload" : ["54"]}
-{"step" : 25,"kind" : ["Info"],"goal_id" : 54,"runtime_id" : 1,"name" : "user:newgoal","payload" : ["pi c0 \\\n copy (uvar frozen--388 []) c0 =>\n  bind [] [] (uvar frozen--388 [] ==> uvar frozen--388 []) (X13 c0)"]}
+{"step" : 25,"kind" : ["Info"],"goal_id" : 54,"runtime_id" : 1,"name" : "user:newgoal","payload" : ["pi c0 \\\n copy (uvar frozen--390 []) c0 =>\n  bind [] [] (uvar frozen--390 [] ==> uvar frozen--390 []) (X13 c0)"]}
 {"step" : 25,"kind" : ["Info"],"goal_id" : 53,"runtime_id" : 1,"name" : "user:rule:backchain","payload" : ["success"]}
-{"step" : 26,"kind" : ["Info"],"goal_id" : 53,"runtime_id" : 1,"name" : "user:curgoal","payload" : ["if","if (mem [] (uvar frozen--388 [])) (X12 = eqt) (X12 = any)"]}
+{"step" : 26,"kind" : ["Info"],"goal_id" : 53,"runtime_id" : 1,"name" : "user:curgoal","payload" : ["if","if (mem [] (uvar frozen--390 [])) (X12 = eqt) (X12 = any)"]}
 {"step" : 26,"kind" : ["Info"],"goal_id" : 53,"runtime_id" : 1,"name" : "user:rule","payload" : ["backchain"]}
 {"step" : 26,"kind" : ["Info"],"goal_id" : 53,"runtime_id" : 1,"name" : "user:rule:backchain:candidates","payload" : ["File \"builtin.elpi\", line 496, column 0, characters 12090-12109:","File \"builtin.elpi\", line 497, column 0, characters 12111-12124:"]}
 {"step" : 26,"kind" : ["Info"],"goal_id" : 53,"runtime_id" : 1,"name" : "user:rule:backchain:try","payload" : ["File \"builtin.elpi\", line 496, column 0, characters 12090-12109:","(if A0 A1 _) :- A0, (!), A1."]}
-{"step" : 26,"kind" : ["Info"],"goal_id" : 0,"runtime_id" : 1,"name" : "user:assign","payload" : ["A0 := mem [] (uvar frozen--388 [])"]}
+{"step" : 26,"kind" : ["Info"],"goal_id" : 0,"runtime_id" : 1,"name" : "user:assign","payload" : ["A0 := mem [] (uvar frozen--390 [])"]}
 {"step" : 26,"kind" : ["Info"],"goal_id" : 0,"runtime_id" : 1,"name" : "user:assign","payload" : ["A1 := X12 = eqt"]}
 {"step" : 26,"kind" : ["Info"],"goal_id" : 53,"runtime_id" : 1,"name" : "user:subgoal","payload" : ["55"]}
-{"step" : 26,"kind" : ["Info"],"goal_id" : 55,"runtime_id" : 1,"name" : "user:newgoal","payload" : ["mem [] (uvar frozen--388 [])"]}
-=======
-{"step" : 25,"kind" : ["Info"],"goal_id" : 30,"runtime_id" : 1,"name" : "user:curgoal","payload" : ["bind","bind [uvar frozen--545 []] [] (uvar frozen--545 [] ==> uvar frozen--545 []) \n X3"]}
-{"step" : 25,"kind" : ["Info"],"goal_id" : 30,"runtime_id" : 1,"name" : "user:rule","payload" : ["backchain"]}
-{"step" : 25,"kind" : ["Info"],"goal_id" : 30,"runtime_id" : 1,"name" : "user:rule:backchain:candidates","payload" : ["File \"tests/sources/trace-w/main.elpi\", line 123, column 0, characters 3268-3389:"]}
-{"step" : 25,"kind" : ["Info"],"goal_id" : 30,"runtime_id" : 1,"name" : "user:rule:backchain:try","payload" : ["File \"tests/sources/trace-w/main.elpi\", line 123, column 0, characters 3268-3389:","(bind [A0 | A1] A2 A3 (all A4 (c0 \\ (A5 c0)))) :- (if (mem A2 A0) (A4 = eqt) \n                                                    (A4 = any)), \n (pi (c0 \\ (copy A0 c0 => bind A1 A2 A3 (A5 c0))))."]}
-{"step" : 25,"kind" : ["Info"],"goal_id" : 0,"runtime_id" : 1,"name" : "user:assign","payload" : ["A0 := uvar frozen--545 []"]}
-{"step" : 25,"kind" : ["Info"],"goal_id" : 0,"runtime_id" : 1,"name" : "user:assign","payload" : ["A1 := []"]}
-{"step" : 25,"kind" : ["Info"],"goal_id" : 0,"runtime_id" : 1,"name" : "user:assign","payload" : ["A2 := []"]}
-{"step" : 25,"kind" : ["Info"],"goal_id" : 0,"runtime_id" : 1,"name" : "user:assign","payload" : ["A3 := uvar frozen--545 [] ==> uvar frozen--545 []"]}
-{"step" : 25,"kind" : ["Info"],"goal_id" : 0,"runtime_id" : 1,"name" : "user:assign","payload" : ["X3 := all X12 c0 \\ X13 c0"]}
-{"step" : 25,"kind" : ["Info"],"goal_id" : 30,"runtime_id" : 1,"name" : "user:subgoal","payload" : ["53"]}
-{"step" : 25,"kind" : ["Info"],"goal_id" : 53,"runtime_id" : 1,"name" : "user:newgoal","payload" : ["if (mem [] (uvar frozen--545 [])) (X12 = eqt) (X12 = any)"]}
-{"step" : 25,"kind" : ["Info"],"goal_id" : 53,"runtime_id" : 1,"name" : "user:subgoal","payload" : ["54"]}
-{"step" : 25,"kind" : ["Info"],"goal_id" : 54,"runtime_id" : 1,"name" : "user:newgoal","payload" : ["pi c0 \\\n copy (uvar frozen--545 []) c0 =>\n  bind [] [] (uvar frozen--545 [] ==> uvar frozen--545 []) (X13 c0)"]}
-{"step" : 25,"kind" : ["Info"],"goal_id" : 53,"runtime_id" : 1,"name" : "user:rule:backchain","payload" : ["success"]}
-{"step" : 26,"kind" : ["Info"],"goal_id" : 53,"runtime_id" : 1,"name" : "user:curgoal","payload" : ["if","if (mem [] (uvar frozen--545 [])) (X12 = eqt) (X12 = any)"]}
-{"step" : 26,"kind" : ["Info"],"goal_id" : 53,"runtime_id" : 1,"name" : "user:rule","payload" : ["backchain"]}
-{"step" : 26,"kind" : ["Info"],"goal_id" : 53,"runtime_id" : 1,"name" : "user:rule:backchain:candidates","payload" : ["File \"builtin.elpi\", line 514, column 0, characters 12754-12773:","File \"builtin.elpi\", line 515, column 0, characters 12775-12788:"]}
-{"step" : 26,"kind" : ["Info"],"goal_id" : 53,"runtime_id" : 1,"name" : "user:rule:backchain:try","payload" : ["File \"builtin.elpi\", line 514, column 0, characters 12754-12773:","(if A0 A1 _) :- A0, (!), A1."]}
-{"step" : 26,"kind" : ["Info"],"goal_id" : 0,"runtime_id" : 1,"name" : "user:assign","payload" : ["A0 := mem [] (uvar frozen--545 [])"]}
-{"step" : 26,"kind" : ["Info"],"goal_id" : 0,"runtime_id" : 1,"name" : "user:assign","payload" : ["A1 := X12 = eqt"]}
-{"step" : 26,"kind" : ["Info"],"goal_id" : 53,"runtime_id" : 1,"name" : "user:subgoal","payload" : ["55"]}
-{"step" : 26,"kind" : ["Info"],"goal_id" : 55,"runtime_id" : 1,"name" : "user:newgoal","payload" : ["mem [] (uvar frozen--545 [])"]}
->>>>>>> 72da2629
+{"step" : 26,"kind" : ["Info"],"goal_id" : 55,"runtime_id" : 1,"name" : "user:newgoal","payload" : ["mem [] (uvar frozen--390 [])"]}
 {"step" : 26,"kind" : ["Info"],"goal_id" : 55,"runtime_id" : 1,"name" : "user:subgoal","payload" : ["56"]}
 {"step" : 26,"kind" : ["Info"],"goal_id" : 56,"runtime_id" : 1,"name" : "user:newgoal","payload" : ["!"]}
 {"step" : 26,"kind" : ["Info"],"goal_id" : 55,"runtime_id" : 1,"name" : "user:subgoal","payload" : ["57"]}
 {"step" : 26,"kind" : ["Info"],"goal_id" : 57,"runtime_id" : 1,"name" : "user:newgoal","payload" : ["X12 = eqt"]}
 {"step" : 26,"kind" : ["Info"],"goal_id" : 55,"runtime_id" : 1,"name" : "user:rule:backchain","payload" : ["success"]}
-<<<<<<< HEAD
-{"step" : 27,"kind" : ["Info"],"goal_id" : 55,"runtime_id" : 1,"name" : "user:curgoal","payload" : ["mem","mem [] (uvar frozen--388 [])"]}
-=======
-{"step" : 27,"kind" : ["Info"],"goal_id" : 55,"runtime_id" : 1,"name" : "user:curgoal","payload" : ["mem","mem [] (uvar frozen--545 [])"]}
->>>>>>> 72da2629
+{"step" : 27,"kind" : ["Info"],"goal_id" : 55,"runtime_id" : 1,"name" : "user:curgoal","payload" : ["mem","mem [] (uvar frozen--390 [])"]}
 {"step" : 27,"kind" : ["Info"],"goal_id" : 55,"runtime_id" : 1,"name" : "user:rule","payload" : ["backchain"]}
 {"step" : 27,"kind" : ["Info"],"goal_id" : 55,"runtime_id" : 1,"name" : "user:rule:backchain:candidates","payload" : ["File \"tests/sources/trace-w/main.elpi\", line 148, column 0, characters 4001-4043:"]}
 {"step" : 27,"kind" : ["Info"],"goal_id" : 55,"runtime_id" : 1,"name" : "user:rule:backchain:try","payload" : ["File \"tests/sources/trace-w/main.elpi\", line 148, column 0, characters 4001-4043:","(mem A0 (uvar A1 _)) :- (mem! A0 (uvar A1 A2))."]}
 {"step" : 27,"kind" : ["Info"],"goal_id" : 0,"runtime_id" : 1,"name" : "user:assign","payload" : ["A0 := []"]}
-<<<<<<< HEAD
-{"step" : 27,"kind" : ["Info"],"goal_id" : 0,"runtime_id" : 1,"name" : "user:assign","payload" : ["A1 := frozen--388"]}
+{"step" : 27,"kind" : ["Info"],"goal_id" : 0,"runtime_id" : 1,"name" : "user:assign","payload" : ["A1 := frozen--390"]}
 {"step" : 27,"kind" : ["Info"],"goal_id" : 55,"runtime_id" : 1,"name" : "user:subgoal","payload" : ["58"]}
-{"step" : 27,"kind" : ["Info"],"goal_id" : 58,"runtime_id" : 1,"name" : "user:newgoal","payload" : ["mem! [] (uvar frozen--388 X14)"]}
+{"step" : 27,"kind" : ["Info"],"goal_id" : 58,"runtime_id" : 1,"name" : "user:newgoal","payload" : ["mem! [] (uvar frozen--390 X14)"]}
 {"step" : 27,"kind" : ["Info"],"goal_id" : 58,"runtime_id" : 1,"name" : "user:rule:backchain","payload" : ["success"]}
-{"step" : 28,"kind" : ["Info"],"goal_id" : 58,"runtime_id" : 1,"name" : "user:curgoal","payload" : ["mem!","mem! [] (uvar frozen--388 X14)"]}
+{"step" : 28,"kind" : ["Info"],"goal_id" : 58,"runtime_id" : 1,"name" : "user:curgoal","payload" : ["mem!","mem! [] (uvar frozen--390 X14)"]}
 {"step" : 28,"kind" : ["Info"],"goal_id" : 58,"runtime_id" : 1,"name" : "user:rule","payload" : ["backchain"]}
 {"step" : 28,"kind" : ["Info"],"goal_id" : 58,"runtime_id" : 1,"name" : "user:rule:backchain:candidates","payload" : []}
 {"step" : 28,"kind" : ["Info"],"goal_id" : 58,"runtime_id" : 1,"name" : "user:rule:backchain","payload" : ["fail"]}
-{"step" : 29,"kind" : ["Info"],"goal_id" : 53,"runtime_id" : 1,"name" : "user:curgoal","payload" : ["if","if (mem [] (uvar frozen--388 [])) (X12 = eqt) (X12 = any)"]}
-=======
-{"step" : 27,"kind" : ["Info"],"goal_id" : 0,"runtime_id" : 1,"name" : "user:assign","payload" : ["A1 := frozen--545"]}
-{"step" : 27,"kind" : ["Info"],"goal_id" : 55,"runtime_id" : 1,"name" : "user:subgoal","payload" : ["58"]}
-{"step" : 27,"kind" : ["Info"],"goal_id" : 58,"runtime_id" : 1,"name" : "user:newgoal","payload" : ["mem! [] (uvar frozen--545 X14)"]}
-{"step" : 27,"kind" : ["Info"],"goal_id" : 58,"runtime_id" : 1,"name" : "user:rule:backchain","payload" : ["success"]}
-{"step" : 28,"kind" : ["Info"],"goal_id" : 58,"runtime_id" : 1,"name" : "user:curgoal","payload" : ["mem!","mem! [] (uvar frozen--545 X14)"]}
-{"step" : 28,"kind" : ["Info"],"goal_id" : 58,"runtime_id" : 1,"name" : "user:rule","payload" : ["backchain"]}
-{"step" : 28,"kind" : ["Info"],"goal_id" : 58,"runtime_id" : 1,"name" : "user:rule:backchain:candidates","payload" : []}
-{"step" : 28,"kind" : ["Info"],"goal_id" : 58,"runtime_id" : 1,"name" : "user:rule:backchain","payload" : ["fail"]}
-{"step" : 29,"kind" : ["Info"],"goal_id" : 53,"runtime_id" : 1,"name" : "user:curgoal","payload" : ["if","if (mem [] (uvar frozen--545 [])) (X12 = eqt) (X12 = any)"]}
->>>>>>> 72da2629
+{"step" : 29,"kind" : ["Info"],"goal_id" : 53,"runtime_id" : 1,"name" : "user:curgoal","payload" : ["if","if (mem [] (uvar frozen--390 [])) (X12 = eqt) (X12 = any)"]}
 {"step" : 29,"kind" : ["Info"],"goal_id" : 53,"runtime_id" : 1,"name" : "user:rule","payload" : ["backchain"]}
 {"step" : 29,"kind" : ["Info"],"goal_id" : 53,"runtime_id" : 1,"name" : "user:rule:backchain:candidates","payload" : ["File \"builtin.elpi\", line 497, column 0, characters 12111-12124:"]}
 {"step" : 29,"kind" : ["Info"],"goal_id" : 53,"runtime_id" : 1,"name" : "user:rule:backchain:try","payload" : ["File \"builtin.elpi\", line 497, column 0, characters 12111-12124:","(if _ _ A0) :- A0."]}
@@ -610,93 +395,48 @@
 {"step" : 30,"kind" : ["Info"],"goal_id" : 59,"runtime_id" : 1,"name" : "user:rule:builtin:name","payload" : ["="]}
 {"step" : 30,"kind" : ["Info"],"goal_id" : 0,"runtime_id" : 1,"name" : "user:assign","payload" : ["X12 := any"]}
 {"step" : 30,"kind" : ["Info"],"goal_id" : 59,"runtime_id" : 1,"name" : "user:rule:eq","payload" : ["success"]}
-<<<<<<< HEAD
-{"step" : 31,"kind" : ["Info"],"goal_id" : 54,"runtime_id" : 1,"name" : "user:curgoal","payload" : ["pi","pi c0 \\\n copy (uvar frozen--388 []) c0 =>\n  bind [] [] (uvar frozen--388 [] ==> uvar frozen--388 []) (X13 c0)"]}
+{"step" : 31,"kind" : ["Info"],"goal_id" : 54,"runtime_id" : 1,"name" : "user:curgoal","payload" : ["pi","pi c0 \\\n copy (uvar frozen--390 []) c0 =>\n  bind [] [] (uvar frozen--390 [] ==> uvar frozen--390 []) (X13 c0)"]}
 {"step" : 31,"kind" : ["Info"],"goal_id" : 54,"runtime_id" : 1,"name" : "user:rule","payload" : ["pi"]}
 {"step" : 31,"kind" : ["Info"],"goal_id" : 54,"runtime_id" : 1,"name" : "user:subgoal","payload" : ["60"]}
-{"step" : 31,"kind" : ["Info"],"goal_id" : 60,"runtime_id" : 1,"name" : "user:newgoal","payload" : ["copy (uvar frozen--388 []) c0 =>\n bind [] [] (uvar frozen--388 [] ==> uvar frozen--388 []) (X13 c0)"]}
+{"step" : 31,"kind" : ["Info"],"goal_id" : 60,"runtime_id" : 1,"name" : "user:newgoal","payload" : ["copy (uvar frozen--390 []) c0 =>\n bind [] [] (uvar frozen--390 [] ==> uvar frozen--390 []) (X13 c0)"]}
 {"step" : 31,"kind" : ["Info"],"goal_id" : 60,"runtime_id" : 1,"name" : "user:rule:pi","payload" : ["success"]}
-{"step" : 32,"kind" : ["Info"],"goal_id" : 60,"runtime_id" : 1,"name" : "user:curgoal","payload" : ["=>","copy (uvar frozen--388 []) c0 =>\n bind [] [] (uvar frozen--388 [] ==> uvar frozen--388 []) (X13 c0)"]}
+{"step" : 32,"kind" : ["Info"],"goal_id" : 60,"runtime_id" : 1,"name" : "user:curgoal","payload" : ["=>","copy (uvar frozen--390 []) c0 =>\n bind [] [] (uvar frozen--390 [] ==> uvar frozen--390 []) (X13 c0)"]}
 {"step" : 32,"kind" : ["Info"],"goal_id" : 60,"runtime_id" : 1,"name" : "user:rule","payload" : ["implication"]}
 {"step" : 32,"kind" : ["Info"],"goal_id" : 60,"runtime_id" : 1,"name" : "user:subgoal","payload" : ["61"]}
-{"step" : 32,"kind" : ["Info"],"goal_id" : 61,"runtime_id" : 1,"name" : "user:newgoal","payload" : ["bind [] [] (uvar frozen--388 [] ==> uvar frozen--388 []) (X13 c0)"]}
+{"step" : 32,"kind" : ["Info"],"goal_id" : 61,"runtime_id" : 1,"name" : "user:newgoal","payload" : ["bind [] [] (uvar frozen--390 [] ==> uvar frozen--390 []) (X13 c0)"]}
 {"step" : 32,"kind" : ["Info"],"goal_id" : 61,"runtime_id" : 1,"name" : "user:rule:implication","payload" : ["success"]}
-{"step" : 33,"kind" : ["Info"],"goal_id" : 61,"runtime_id" : 1,"name" : "user:curgoal","payload" : ["bind","bind [] [] (uvar frozen--388 [] ==> uvar frozen--388 []) (X13 c0)"]}
+{"step" : 33,"kind" : ["Info"],"goal_id" : 61,"runtime_id" : 1,"name" : "user:curgoal","payload" : ["bind","bind [] [] (uvar frozen--390 [] ==> uvar frozen--390 []) (X13 c0)"]}
 {"step" : 33,"kind" : ["Info"],"goal_id" : 61,"runtime_id" : 1,"name" : "user:rule","payload" : ["backchain"]}
 {"step" : 33,"kind" : ["Info"],"goal_id" : 61,"runtime_id" : 1,"name" : "user:rule:backchain:candidates","payload" : ["File \"tests/sources/trace-w/main.elpi\", line 122, column 0, characters 3232-3266:"]}
 {"step" : 33,"kind" : ["Info"],"goal_id" : 61,"runtime_id" : 1,"name" : "user:rule:backchain:try","payload" : ["File \"tests/sources/trace-w/main.elpi\", line 122, column 0, characters 3232-3266:","(bind [] _ A0 (mono A1)) :- (copy A0 A1)."]}
-{"step" : 33,"kind" : ["Info"],"goal_id" : 0,"runtime_id" : 1,"name" : "user:assign","payload" : ["A0 := uvar frozen--388 [] ==> uvar frozen--388 []"]}
+{"step" : 33,"kind" : ["Info"],"goal_id" : 0,"runtime_id" : 1,"name" : "user:assign","payload" : ["A0 := uvar frozen--390 [] ==> uvar frozen--390 []"]}
 {"step" : 33,"kind" : ["Info"],"goal_id" : 0,"runtime_id" : 1,"name" : "user:assign:simplify:heap","payload" : ["X13 := c0 \\\nX15 c0"]}
 {"step" : 33,"kind" : ["Info"],"goal_id" : 0,"runtime_id" : 1,"name" : "user:assign","payload" : ["X15^1 := mono X16^1"]}
 {"step" : 33,"kind" : ["Info"],"goal_id" : 61,"runtime_id" : 1,"name" : "user:subgoal","payload" : ["62"]}
-{"step" : 33,"kind" : ["Info"],"goal_id" : 62,"runtime_id" : 1,"name" : "user:newgoal","payload" : ["copy (uvar frozen--388 [] ==> uvar frozen--388 []) X16^1"]}
+{"step" : 33,"kind" : ["Info"],"goal_id" : 62,"runtime_id" : 1,"name" : "user:newgoal","payload" : ["copy (uvar frozen--390 [] ==> uvar frozen--390 []) X16^1"]}
 {"step" : 33,"kind" : ["Info"],"goal_id" : 62,"runtime_id" : 1,"name" : "user:rule:backchain","payload" : ["success"]}
-{"step" : 34,"kind" : ["Info"],"goal_id" : 62,"runtime_id" : 1,"name" : "user:curgoal","payload" : ["copy","copy (uvar frozen--388 [] ==> uvar frozen--388 []) X16^1"]}
+{"step" : 34,"kind" : ["Info"],"goal_id" : 62,"runtime_id" : 1,"name" : "user:curgoal","payload" : ["copy","copy (uvar frozen--390 [] ==> uvar frozen--390 []) X16^1"]}
 {"step" : 34,"kind" : ["Info"],"goal_id" : 62,"runtime_id" : 1,"name" : "user:rule","payload" : ["backchain"]}
 {"step" : 34,"kind" : ["Info"],"goal_id" : 62,"runtime_id" : 1,"name" : "user:rule:backchain:candidates","payload" : ["File \"tests/sources/trace-w/main.elpi\", line 130, column 0, characters 3446-3496:"]}
 {"step" : 34,"kind" : ["Info"],"goal_id" : 62,"runtime_id" : 1,"name" : "user:rule:backchain:try","payload" : ["File \"tests/sources/trace-w/main.elpi\", line 130, column 0, characters 3446-3496:","(copy (A0 ==> A2) (A1 ==> A3)) :- (copy A0 A1), (copy A2 A3)."]}
-{"step" : 34,"kind" : ["Info"],"goal_id" : 0,"runtime_id" : 1,"name" : "user:assign","payload" : ["A0 := uvar frozen--388 []"]}
-{"step" : 34,"kind" : ["Info"],"goal_id" : 0,"runtime_id" : 1,"name" : "user:assign","payload" : ["A2 := uvar frozen--388 []"]}
+{"step" : 34,"kind" : ["Info"],"goal_id" : 0,"runtime_id" : 1,"name" : "user:assign","payload" : ["A0 := uvar frozen--390 []"]}
+{"step" : 34,"kind" : ["Info"],"goal_id" : 0,"runtime_id" : 1,"name" : "user:assign","payload" : ["A2 := uvar frozen--390 []"]}
 {"step" : 34,"kind" : ["Info"],"goal_id" : 0,"runtime_id" : 1,"name" : "user:assign","payload" : ["X16^1 := X17^1 ==> X18^1"]}
 {"step" : 34,"kind" : ["Info"],"goal_id" : 62,"runtime_id" : 1,"name" : "user:subgoal","payload" : ["63"]}
-{"step" : 34,"kind" : ["Info"],"goal_id" : 63,"runtime_id" : 1,"name" : "user:newgoal","payload" : ["copy (uvar frozen--388 []) X17^1"]}
+{"step" : 34,"kind" : ["Info"],"goal_id" : 63,"runtime_id" : 1,"name" : "user:newgoal","payload" : ["copy (uvar frozen--390 []) X17^1"]}
 {"step" : 34,"kind" : ["Info"],"goal_id" : 63,"runtime_id" : 1,"name" : "user:subgoal","payload" : ["64"]}
-{"step" : 34,"kind" : ["Info"],"goal_id" : 64,"runtime_id" : 1,"name" : "user:newgoal","payload" : ["copy (uvar frozen--388 []) X18^1"]}
+{"step" : 34,"kind" : ["Info"],"goal_id" : 64,"runtime_id" : 1,"name" : "user:newgoal","payload" : ["copy (uvar frozen--390 []) X18^1"]}
 {"step" : 34,"kind" : ["Info"],"goal_id" : 63,"runtime_id" : 1,"name" : "user:rule:backchain","payload" : ["success"]}
-{"step" : 35,"kind" : ["Info"],"goal_id" : 63,"runtime_id" : 1,"name" : "user:curgoal","payload" : ["copy","copy (uvar frozen--388 []) X17^1"]}
+{"step" : 35,"kind" : ["Info"],"goal_id" : 63,"runtime_id" : 1,"name" : "user:curgoal","payload" : ["copy","copy (uvar frozen--390 []) X17^1"]}
 {"step" : 35,"kind" : ["Info"],"goal_id" : 63,"runtime_id" : 1,"name" : "user:rule","payload" : ["backchain"]}
 {"step" : 35,"kind" : ["Info"],"goal_id" : 63,"runtime_id" : 1,"name" : "user:rule:backchain:candidates","payload" : ["File \"(context step_id:32)\", line 1, column 0, characters 0-0:","File \"tests/sources/trace-w/main.elpi\", line 133, column 0, characters 3590-3616:"]}
-{"step" : 35,"kind" : ["Info"],"goal_id" : 63,"runtime_id" : 1,"name" : "user:rule:backchain:try","payload" : ["File \"(context step_id:32)\", line 1, column 0, characters 0-0:","(copy (uvar frozen--388 []) c0) :- ."]}
+{"step" : 35,"kind" : ["Info"],"goal_id" : 63,"runtime_id" : 1,"name" : "user:rule:backchain:try","payload" : ["File \"(context step_id:32)\", line 1, column 0, characters 0-0:","(copy (uvar frozen--390 []) c0) :- ."]}
 {"step" : 35,"kind" : ["Info"],"goal_id" : 0,"runtime_id" : 1,"name" : "user:assign","payload" : ["X17^1 := c0"]}
 {"step" : 35,"kind" : ["Info"],"goal_id" : 63,"runtime_id" : 1,"name" : "user:rule:backchain","payload" : ["success"]}
-{"step" : 36,"kind" : ["Info"],"goal_id" : 64,"runtime_id" : 1,"name" : "user:curgoal","payload" : ["copy","copy (uvar frozen--388 []) X18^1"]}
+{"step" : 36,"kind" : ["Info"],"goal_id" : 64,"runtime_id" : 1,"name" : "user:curgoal","payload" : ["copy","copy (uvar frozen--390 []) X18^1"]}
 {"step" : 36,"kind" : ["Info"],"goal_id" : 64,"runtime_id" : 1,"name" : "user:rule","payload" : ["backchain"]}
 {"step" : 36,"kind" : ["Info"],"goal_id" : 64,"runtime_id" : 1,"name" : "user:rule:backchain:candidates","payload" : ["File \"(context step_id:32)\", line 1, column 0, characters 0-0:","File \"tests/sources/trace-w/main.elpi\", line 133, column 0, characters 3590-3616:"]}
-{"step" : 36,"kind" : ["Info"],"goal_id" : 64,"runtime_id" : 1,"name" : "user:rule:backchain:try","payload" : ["File \"(context step_id:32)\", line 1, column 0, characters 0-0:","(copy (uvar frozen--388 []) c0) :- ."]}
-=======
-{"step" : 31,"kind" : ["Info"],"goal_id" : 54,"runtime_id" : 1,"name" : "user:curgoal","payload" : ["pi","pi c0 \\\n copy (uvar frozen--545 []) c0 =>\n  bind [] [] (uvar frozen--545 [] ==> uvar frozen--545 []) (X13 c0)"]}
-{"step" : 31,"kind" : ["Info"],"goal_id" : 54,"runtime_id" : 1,"name" : "user:rule","payload" : ["pi"]}
-{"step" : 31,"kind" : ["Info"],"goal_id" : 54,"runtime_id" : 1,"name" : "user:subgoal","payload" : ["60"]}
-{"step" : 31,"kind" : ["Info"],"goal_id" : 60,"runtime_id" : 1,"name" : "user:newgoal","payload" : ["copy (uvar frozen--545 []) c0 =>\n bind [] [] (uvar frozen--545 [] ==> uvar frozen--545 []) (X13 c0)"]}
-{"step" : 31,"kind" : ["Info"],"goal_id" : 60,"runtime_id" : 1,"name" : "user:rule:pi","payload" : ["success"]}
-{"step" : 32,"kind" : ["Info"],"goal_id" : 60,"runtime_id" : 1,"name" : "user:curgoal","payload" : ["=>","copy (uvar frozen--545 []) c0 =>\n bind [] [] (uvar frozen--545 [] ==> uvar frozen--545 []) (X13 c0)"]}
-{"step" : 32,"kind" : ["Info"],"goal_id" : 60,"runtime_id" : 1,"name" : "user:rule","payload" : ["implication"]}
-{"step" : 32,"kind" : ["Info"],"goal_id" : 60,"runtime_id" : 1,"name" : "user:subgoal","payload" : ["61"]}
-{"step" : 32,"kind" : ["Info"],"goal_id" : 61,"runtime_id" : 1,"name" : "user:newgoal","payload" : ["bind [] [] (uvar frozen--545 [] ==> uvar frozen--545 []) (X13 c0)"]}
-{"step" : 32,"kind" : ["Info"],"goal_id" : 61,"runtime_id" : 1,"name" : "user:rule:implication","payload" : ["success"]}
-{"step" : 33,"kind" : ["Info"],"goal_id" : 61,"runtime_id" : 1,"name" : "user:curgoal","payload" : ["bind","bind [] [] (uvar frozen--545 [] ==> uvar frozen--545 []) (X13 c0)"]}
-{"step" : 33,"kind" : ["Info"],"goal_id" : 61,"runtime_id" : 1,"name" : "user:rule","payload" : ["backchain"]}
-{"step" : 33,"kind" : ["Info"],"goal_id" : 61,"runtime_id" : 1,"name" : "user:rule:backchain:candidates","payload" : ["File \"tests/sources/trace-w/main.elpi\", line 122, column 0, characters 3232-3266:"]}
-{"step" : 33,"kind" : ["Info"],"goal_id" : 61,"runtime_id" : 1,"name" : "user:rule:backchain:try","payload" : ["File \"tests/sources/trace-w/main.elpi\", line 122, column 0, characters 3232-3266:","(bind [] _ A0 (mono A1)) :- (copy A0 A1)."]}
-{"step" : 33,"kind" : ["Info"],"goal_id" : 0,"runtime_id" : 1,"name" : "user:assign","payload" : ["A0 := uvar frozen--545 [] ==> uvar frozen--545 []"]}
-{"step" : 33,"kind" : ["Info"],"goal_id" : 0,"runtime_id" : 1,"name" : "user:assign:simplify:heap","payload" : ["X13 := c0 \\\nX15 c0"]}
-{"step" : 33,"kind" : ["Info"],"goal_id" : 0,"runtime_id" : 1,"name" : "user:assign","payload" : ["X15^1 := mono X16^1"]}
-{"step" : 33,"kind" : ["Info"],"goal_id" : 61,"runtime_id" : 1,"name" : "user:subgoal","payload" : ["62"]}
-{"step" : 33,"kind" : ["Info"],"goal_id" : 62,"runtime_id" : 1,"name" : "user:newgoal","payload" : ["copy (uvar frozen--545 [] ==> uvar frozen--545 []) X16^1"]}
-{"step" : 33,"kind" : ["Info"],"goal_id" : 62,"runtime_id" : 1,"name" : "user:rule:backchain","payload" : ["success"]}
-{"step" : 34,"kind" : ["Info"],"goal_id" : 62,"runtime_id" : 1,"name" : "user:curgoal","payload" : ["copy","copy (uvar frozen--545 [] ==> uvar frozen--545 []) X16^1"]}
-{"step" : 34,"kind" : ["Info"],"goal_id" : 62,"runtime_id" : 1,"name" : "user:rule","payload" : ["backchain"]}
-{"step" : 34,"kind" : ["Info"],"goal_id" : 62,"runtime_id" : 1,"name" : "user:rule:backchain:candidates","payload" : ["File \"tests/sources/trace-w/main.elpi\", line 130, column 0, characters 3446-3496:"]}
-{"step" : 34,"kind" : ["Info"],"goal_id" : 62,"runtime_id" : 1,"name" : "user:rule:backchain:try","payload" : ["File \"tests/sources/trace-w/main.elpi\", line 130, column 0, characters 3446-3496:","(copy (A0 ==> A1) (A2 ==> A3)) :- (copy A0 A2), (copy A1 A3)."]}
-{"step" : 34,"kind" : ["Info"],"goal_id" : 0,"runtime_id" : 1,"name" : "user:assign","payload" : ["A0 := uvar frozen--545 []"]}
-{"step" : 34,"kind" : ["Info"],"goal_id" : 0,"runtime_id" : 1,"name" : "user:assign","payload" : ["A1 := uvar frozen--545 []"]}
-{"step" : 34,"kind" : ["Info"],"goal_id" : 0,"runtime_id" : 1,"name" : "user:assign","payload" : ["X16^1 := X17^1 ==> X18^1"]}
-{"step" : 34,"kind" : ["Info"],"goal_id" : 62,"runtime_id" : 1,"name" : "user:subgoal","payload" : ["63"]}
-{"step" : 34,"kind" : ["Info"],"goal_id" : 63,"runtime_id" : 1,"name" : "user:newgoal","payload" : ["copy (uvar frozen--545 []) X17^1"]}
-{"step" : 34,"kind" : ["Info"],"goal_id" : 63,"runtime_id" : 1,"name" : "user:subgoal","payload" : ["64"]}
-{"step" : 34,"kind" : ["Info"],"goal_id" : 64,"runtime_id" : 1,"name" : "user:newgoal","payload" : ["copy (uvar frozen--545 []) X18^1"]}
-{"step" : 34,"kind" : ["Info"],"goal_id" : 63,"runtime_id" : 1,"name" : "user:rule:backchain","payload" : ["success"]}
-{"step" : 35,"kind" : ["Info"],"goal_id" : 63,"runtime_id" : 1,"name" : "user:curgoal","payload" : ["copy","copy (uvar frozen--545 []) X17^1"]}
-{"step" : 35,"kind" : ["Info"],"goal_id" : 63,"runtime_id" : 1,"name" : "user:rule","payload" : ["backchain"]}
-{"step" : 35,"kind" : ["Info"],"goal_id" : 63,"runtime_id" : 1,"name" : "user:rule:backchain:candidates","payload" : ["File \"(context step_id:32)\", line 1, column 0, characters 0-0:","File \"tests/sources/trace-w/main.elpi\", line 133, column 0, characters 3590-3616:"]}
-{"step" : 35,"kind" : ["Info"],"goal_id" : 63,"runtime_id" : 1,"name" : "user:rule:backchain:try","payload" : ["File \"(context step_id:32)\", line 1, column 0, characters 0-0:","(copy (uvar frozen--545 []) c0) :- ."]}
-{"step" : 35,"kind" : ["Info"],"goal_id" : 0,"runtime_id" : 1,"name" : "user:assign","payload" : ["X17^1 := c0"]}
-{"step" : 35,"kind" : ["Info"],"goal_id" : 63,"runtime_id" : 1,"name" : "user:rule:backchain","payload" : ["success"]}
-{"step" : 36,"kind" : ["Info"],"goal_id" : 64,"runtime_id" : 1,"name" : "user:curgoal","payload" : ["copy","copy (uvar frozen--545 []) X18^1"]}
-{"step" : 36,"kind" : ["Info"],"goal_id" : 64,"runtime_id" : 1,"name" : "user:rule","payload" : ["backchain"]}
-{"step" : 36,"kind" : ["Info"],"goal_id" : 64,"runtime_id" : 1,"name" : "user:rule:backchain:candidates","payload" : ["File \"(context step_id:32)\", line 1, column 0, characters 0-0:","File \"tests/sources/trace-w/main.elpi\", line 133, column 0, characters 3590-3616:"]}
-{"step" : 36,"kind" : ["Info"],"goal_id" : 64,"runtime_id" : 1,"name" : "user:rule:backchain:try","payload" : ["File \"(context step_id:32)\", line 1, column 0, characters 0-0:","(copy (uvar frozen--545 []) c0) :- ."]}
->>>>>>> 72da2629
+{"step" : 36,"kind" : ["Info"],"goal_id" : 64,"runtime_id" : 1,"name" : "user:rule:backchain:try","payload" : ["File \"(context step_id:32)\", line 1, column 0, characters 0-0:","(copy (uvar frozen--390 []) c0) :- ."]}
 {"step" : 36,"kind" : ["Info"],"goal_id" : 0,"runtime_id" : 1,"name" : "user:assign","payload" : ["X18^1 := c0"]}
 {"step" : 36,"kind" : ["Info"],"goal_id" : 64,"runtime_id" : 1,"name" : "user:rule:backchain","payload" : ["success"]}
 {"step" : 17,"kind" : ["Info"],"goal_id" : 25,"runtime_id" : 0,"name" : "user:subgoal","payload" : ["65"]}
