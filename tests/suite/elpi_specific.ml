--- conflicted
+++ resolved
@@ -290,29 +290,12 @@
   ~typecheck:true
   ()
 
-<<<<<<< HEAD
-=======
 
 let sample = Filename.temp_file "trace.json" ".new"
->>>>>>> 66b0a6c5
 let () = declare "trace-browser"
   ~source_elpi:"trace.elpi"
   ~description:"trace generation"
   ~typecheck:false
-<<<<<<< HEAD
-  ~trace:(On["json";"/tmp/trace.json.new";"-trace-at";"0";"99";"-trace-only";"user"])
-  ~expectation:(SuccessOutputFile { sample = "/tmp/trace.json.new"; adjust = Util.strip_cwd; reference = "trace.json" })
-  ()
-
-let () = declare "trace-browser-elab"
-  ~source_json:"trace.json"
-  ~description:"trace elaboration"
-  ~expectation:(SuccessOutputFile { sample = "/tmp/trace.elab.json.new"; adjust = Util.strip_cwd; reference = "trace.elab.json" })
-  ()
-
-
-
-=======
   ~trace:(On["json";sample;"-trace-at";"0";"99";"-trace-only";"user"])
   ~expectation:(SuccessOutputFile { sample; adjust = Util.strip_cwd; reference = "trace.json" })
   ()
@@ -326,23 +309,10 @@
 
 
 let sample = Filename.temp_file "trace2.json" ".new"
->>>>>>> 66b0a6c5
 let () = declare "trace-browser2"
   ~source_elpi:"trace2.elpi"
   ~description:"trace generation"
   ~typecheck:false
-<<<<<<< HEAD
-  ~trace:(On["json";"/tmp/trace2.json.new";"-trace-at";"0";"99";"-trace-only";"user"])
-  ~expectation:(SuccessOutputFile { sample = "/tmp/trace2.json.new"; adjust = Util.strip_cwd; reference = "trace2.json" })
-  ()
-
-  let () = declare "trace-browser2-elab"
-  ~source_json:"trace2.json"
-  ~description:"trace elaboration"
-  ~expectation:(SuccessOutputFile { sample = "/tmp/trace.elab.json.new"; adjust = Util.strip_cwd; reference = "trace2.elab.json" })
-  ()
-
-=======
   ~trace:(On["json";sample;"-trace-at";"0";"99";"-trace-only";"user"])
   ~expectation:(SuccessOutputFile { sample; adjust = Util.strip_cwd; reference = "trace2.json" })
   ()
@@ -355,23 +325,10 @@
   ()
 
 let sample = Filename.temp_file "trace_chr.json" ".new"
->>>>>>> 66b0a6c5
 let () = declare "trace-browser-chr"
   ~source_elpi:"trace_chr.elpi"
   ~description:"trace generation"
   ~typecheck:false
-<<<<<<< HEAD
-  ~trace:(On["json";"/tmp/trace_chr.json.new";"-trace-at";"0";"99";"-trace-only";"user"])
-  ~expectation:(SuccessOutputFile { sample = "/tmp/trace_chr.json.new"; adjust = Util.strip_cwd; reference = "trace_chr.json" })
-  ()
-
-let () = declare "trace-browser-elab-chr"
-  ~source_json:"trace_chr.json"
-  ~description:"trace elaboration"
-  ~expectation:(SuccessOutputFile { sample = "/tmp/trace_chr.elab.json.new"; adjust = Util.strip_cwd; reference = "trace_chr.elab.json" })
-  ()
-
-=======
   ~trace:(On["json";sample;"-trace-at";"0";"99";"-trace-only";"user"])
   ~expectation:(SuccessOutputFile { sample; adjust = Util.strip_cwd; reference = "trace_chr.json" })
   ()
@@ -384,35 +341,10 @@
   ()
 
 let sample = Filename.temp_file "trace_findall.json" ".new"
->>>>>>> 66b0a6c5
 let () = declare "trace-browser-findall"
   ~source_elpi:"trace_findall.elpi"
   ~description:"trace generation"
   ~typecheck:false
-<<<<<<< HEAD
-  ~trace:(On["json";"/tmp/trace_findall.json.new";"-trace-at";"0";"99";"-trace-only";"user"])
-  ~expectation:(SuccessOutputFile { sample = "/tmp/trace_findall.json.new"; adjust = Util.strip_cwd; reference = "trace_findall.json" })
-  ()
-
-let () = declare "trace-browser-elab-findall"
-  ~source_json:"trace_findall.json"
-  ~description:"trace elaboration"
-  ~expectation:(SuccessOutputFile { sample = "/tmp/trace_findall.elab.json.new"; adjust = Util.strip_cwd; reference = "trace_findall.elab.json" })
-  ()
-
-  let () = declare "trace-browser-cut"
-  ~source_elpi:"trace_cut.elpi"
-  ~description:"trace generation"
-  ~typecheck:false
-  ~trace:(On["json";"/tmp/trace_cut.json.new";"-trace-at";"0";"99";"-trace-only";"user"])
-  ~expectation:(SuccessOutputFile { sample = "/tmp/trace_cut.json.new"; adjust = Util.strip_cwd; reference = "trace_cut.json" })
-  ()
-
-let () = declare "trace-browser-elab-cut"
-  ~source_json:"trace_cut.json"
-  ~description:"trace elaboration"
-  ~expectation:(SuccessOutputFile { sample = "/tmp/trace_cut.elab.json.new"; adjust = Util.strip_cwd; reference = "trace_cut.elab.json" })
-=======
   ~trace:(On["json";sample;"-trace-at";"0";"99";"-trace-only";"user"])
   ~expectation:(SuccessOutputFile { sample; adjust = Util.strip_cwd; reference = "trace_findall.json" })
   ()
@@ -438,5 +370,4 @@
   ~source_json:"trace_cut.json"
   ~description:"trace elaboration"
   ~expectation:(SuccessOutputFile { sample; adjust = Util.strip_cwd; reference = "trace_cut.elab.json" })
->>>>>>> 66b0a6c5
   ()